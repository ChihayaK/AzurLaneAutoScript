--- conflicted
+++ resolved
@@ -177,13 +177,8 @@
             if self.handle_reward():
                 self.campaign.fleet_checked_reset()
             if self.config.GUILD_POPUP_TRIGGERED:
-<<<<<<< HEAD
+                self.ensure_auto_search_exit()
                 self.handle_guild() # Will reset self.config.GUILD_POPUP_TRIGGERED afterwards
-=======
-                self.ensure_auto_search_exit()
-                self.handle_guild()
-                self.config.GUILD_POPUP_TRIGGERED = False
->>>>>>> f6fdb1e5
                 self.campaign.config.GUILD_POPUP_TRIGGERED = False
                 self.campaign.fleet_checked_reset()
 
