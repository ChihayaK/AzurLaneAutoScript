--- conflicted
+++ resolved
@@ -364,8 +364,6 @@
     reward_shop_merit.add_argument('--shop_merit_selection', default=default('--shop_merit_selection'), gooey_options={'label_color': '#4B5F83'})
     reward_shop_merit.add_argument('--enable_shop_merit_refresh', default=default('--enable_shop_merit_refresh'), help='Enable refresh (uses gems implicitly).', choices=['是', '否'], gooey_options={'label_color': '#4B5F83'})
 
-<<<<<<< HEAD
-=======
     reward_shipyard = reward_parser.add_argument_group('Shipyard', 'Buy daily discounted PR/DR BPs.', gooey_options={'label_color': '#931D03'})
     reward_shipyard.add_argument('--buy_shipyard_bp', default=default('--buy_shipyard_bp'), help='Number to buy altogether.', gooey_options={'label_color': '#4B5F83'})
     reward_shipyard.add_argument('--shipyard_series', default=default('--shipyard_series'), help='Select PR/DR research series.', choices=['1', '2', '3', '4'], gooey_options={'label_color': '#4B5F83'})
@@ -374,7 +372,6 @@
              'so players must first verify the location themselves before selecting.\nleftmost = 1, rightmost = 6',
         choices=['1', '2', '3', '4', '5', '6'], gooey_options={'label_color': '#4B5F83'})
 
->>>>>>> 9970eb78
     # ==========设备设置==========
     emulator_parser = subs.add_parser('设备设置')
     emulator = emulator_parser.add_argument_group('模拟器', '需要运行一次来保存选项, 会检查游戏是否启动\n若启动了游戏, 触发一次收菜', gooey_options={'label_color': '#931D03'})
