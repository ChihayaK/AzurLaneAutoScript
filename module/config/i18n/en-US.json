--- conflicted
+++ resolved
@@ -196,13 +196,10 @@
     },
     "OpsiShop": {
       "name": "OpSi Shop",
-<<<<<<< HEAD
       "help": ""
     },
     "OpsiVoucher": {
       "name": "OpSi Voucher",
-=======
->>>>>>> 90223d84
       "help": ""
     },
     "OpsiDaily": {
