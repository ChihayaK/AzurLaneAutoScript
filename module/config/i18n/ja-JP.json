{
  "Menu": {
    "Alas": {
      "name": "Alas",
      "help": ""
    },
    "Farm": {
      "name": "出撃",
      "help": ""
    },
    "Event": {
      "name": "イベント",
      "help": ""
    },
    "EventDaily": {
      "name": "Menu.EventDaily.name",
      "help": "Menu.EventDaily.help"
    },
    "Reward": {
      "name": "収穫",
      "help": ""
    },
    "DailyMission": {
      "name": "日課任務",
      "help": ""
    },
    "Opsi": {
      "name": "セイレーン作戦",
      "help": ""
    },
    "Tool": {
      "name": "ツール",
      "help": ""
    }
  },
  "Task": {
    "Alas": {
      "name": "Alas設定",
      "help": ""
    },
    "General": {
      "name": "通用設定",
      "help": ""
    },
    "Restart": {
      "name": "再起動設定",
      "help": ""
    },
    "Main": {
      "name": "メイン海域",
      "help": ""
    },
    "Main2": {
      "name": "メイン海域-2",
      "help": ""
    },
    "Main3": {
      "name": "メイン海域-3",
      "help": ""
    },
    "GemsFarming": {
      "name": "Commission Farming",
      "help": ""
    },
    "EventGeneral": {
      "name": "イベント共通設定",
      "help": ""
    },
    "Event": {
      "name": "イベント海域",
      "help": ""
    },
    "Event2": {
      "name": "イベント海域-2",
      "help": ""
    },
    "Raid": {
      "name": "Raid",
      "help": ""
    },
    "Coalition": {
      "name": "Task.Coalition.name",
      "help": "Task.Coalition.help"
    },
    "MaritimeEscort": {
      "name": "Maritime Escort",
      "help": ""
    },
    "WarArchives": {
      "name": "作戦履歴",
      "help": ""
    },
    "EventA": {
      "name": "毎日イベント海域A",
      "help": ""
    },
    "EventB": {
      "name": "毎日イベント海域B",
      "help": ""
    },
    "EventC": {
      "name": "毎日イベント海域C",
      "help": ""
    },
    "EventD": {
      "name": "毎日イベント海域D",
      "help": ""
    },
    "EventSp": {
      "name": "毎日イベント海域SP",
      "help": ""
    },
    "RaidDaily": {
      "name": "Raid Daily",
      "help": ""
    },
    "CoalitionSp": {
      "name": "Task.CoalitionSp.name",
      "help": "Task.CoalitionSp.help"
    },
    "Commission": {
      "name": "委託",
      "help": ""
    },
    "Tactical": {
      "name": "戦術教室",
      "help": ""
    },
    "Research": {
      "name": "研究",
      "help": ""
    },
    "Dorm": {
      "name": "寮舎",
      "help": ""
    },
    "Meowfficer": {
      "name": "オフニャ",
      "help": ""
    },
    "Guild": {
      "name": "大艦隊",
      "help": ""
    },
    "Reward": {
      "name": "収穫",
      "help": ""
    },
    "Daily": {
      "name": "デイリー",
      "help": ""
    },
    "Hard": {
      "name": "ハード海域",
      "help": ""
    },
    "Exercise": {
      "name": "演習",
      "help": ""
    },
    "ShopFrequent": {
      "name": "一般ショップ",
      "help": ""
    },
    "ShopOnce": {
      "name": "他ショップ",
      "help": ""
    },
    "Shipyard": {
      "name": "開発ドック",
      "help": ""
    },
    "Gacha": {
      "name": "毎日建造",
      "help": ""
    },
    "Freebies": {
      "name": "他ギフト",
      "help": ""
    },
    "OpsiGeneral": {
      "name": "一般設定",
      "help": ""
    },
    "OpsiAshBeacon": {
      "name": "Ash Beacon",
      "help": ""
    },
    "OpsiAshAssist": {
      "name": "OpSi Ash Assist",
      "help": ""
    },
    "OpsiExplore": {
      "name": "OpSi Explore",
      "help": ""
    },
    "OpsiShop": {
      "name": "OpSi Shop",
      "help": ""
    },
    "OpsiVoucher": {
      "name": "OpSi Voucher",
      "help": ""
    },
    "OpsiDaily": {
      "name": "OpSi Daily",
      "help": ""
    },
    "OpsiObscure": {
      "name": "Obscure Zones",
      "help": ""
    },
    "OpsiAbyssal": {
      "name": "Abyssal Zones",
      "help": ""
    },
    "OpsiArchive": {
      "name": "Archive Zones",
      "help": "Clear archive zones. Archive zones are AP free.\nThe following must be satisfied:\n- OpSi story must be complete\n- Task OpSi Explore enabled or consuming 5000 oil for special radar in OpSi voucher shop"
    },
    "OpsiStronghold": {
      "name": "Siren Strongholds",
      "help": ""
    },
    "OpsiMonthBoss": {
      "name": "Monthly Boss",
      "help": "To clear (easy/difficult) monthly bosses, the following conditions must be met to use this function:\n- Clear the main task of the big world\n- Enable the Great World Land Reclamation Mission or use the Battle Information Recorder (5000 oil props)\nIf the easy difficulty fails, the attack will be repeated according to the submarine settings; if the difficult difficulty fails, the mission will be terminated directly"
    },
    "OpsiMeowfficerFarming": {
      "name": "Meowfficer Farming",
      "help": ""
    },
    "OpsiHazard1Leveling": {
      "name": "CL1 Leveling",
      "help": ""
    },
    "OpsiCrossMonth": {
      "name": "Cross Month Daily",
      "help": "    ALAS will enter OpSi 10min before OpSi reset, wait until OpSi reset but not exit OpSi. Then do the daily, obscure, abyssal and meowfficer farming to get extra gold plates. When running dailies, settings in task \"OpSiDaily\" are used, the rest function are the same.\n    IMPORTANT: Please do not touch the game while ALAS is waiting for OpSi reset."
    },
    "Daemon": {
      "name": "半自動クリック",
      "help": ""
    },
    "OpsiDaemon": {
      "name": "セイレーン作戦半自動",
      "help": ""
    },
    "Benchmark": {
      "name": "機能テスト",
      "help": ""
    },
    "AzurLaneUncensored": {
      "name": "中国サーバー規制解除",
      "help": ""
    },
    "GameManager": {
      "name": "Game Manager(WIP)",
      "help": ""
    }
  },
  "Scheduler": {
    "_info": {
      "name": "Scheduler._info.name",
      "help": "Scheduler._info.help"
    },
    "Enable": {
      "name": "Scheduler.Enable.name",
      "help": "Scheduler.Enable.help"
    },
    "NextRun": {
      "name": "Scheduler.NextRun.name",
      "help": "Scheduler.NextRun.help"
    },
    "Command": {
      "name": "Scheduler.Command.name",
      "help": "Scheduler.Command.help"
    },
    "SuccessInterval": {
      "name": "Scheduler.SuccessInterval.name",
      "help": "Scheduler.SuccessInterval.help"
    },
    "FailureInterval": {
      "name": "Scheduler.FailureInterval.name",
      "help": "Scheduler.FailureInterval.help"
    },
    "ServerUpdate": {
      "name": "Scheduler.ServerUpdate.name",
      "help": "Scheduler.ServerUpdate.help"
    }
  },
  "Emulator": {
    "_info": {
      "name": "Emulator._info.name",
      "help": "Emulator._info.help"
    },
    "Serial": {
      "name": "Emulator.Serial.name",
      "help": "Emulator.Serial.help"
    },
    "PackageName": {
      "name": "Emulator.PackageName.name",
      "help": "Emulator.PackageName.help",
      "auto": "auto",
      "com.bilibili.azurlane": "CN",
      "com.YoStarEN.AzurLane": "EN",
      "com.YoStarJP.AzurLane": "JP",
      "com.hkmanjuu.azurlane.gp": "TW",
      "com.bilibili.blhx.huawei": "CN com.bilibili.blhx.huawei",
      "com.bilibili.blhx.mi": "CN com.bilibili.blhx.mi",
      "com.tencent.tmgp.bilibili.blhx": "CN com.tencent.tmgp.bilibili.blhx",
      "com.bilibili.blhx.baidu": "CN com.bilibili.blhx.baidu",
      "com.bilibili.blhx.qihoo": "CN com.bilibili.blhx.qihoo",
      "com.bilibili.blhx.nearme.gamecenter": "CN com.bilibili.blhx.nearme.gamecenter",
      "com.bilibili.blhx.vivo": "CN com.bilibili.blhx.vivo",
      "com.bilibili.blhx.mz": "CN com.bilibili.blhx.mz",
      "com.bilibili.blhx.dl": "CN com.bilibili.blhx.dl",
      "com.bilibili.blhx.lenovo": "CN com.bilibili.blhx.lenovo",
      "com.bilibili.blhx.uc": "CN com.bilibili.blhx.uc",
      "com.bilibili.blhx.mzw": "CN com.bilibili.blhx.mzw",
      "com.yiwu.blhx.yx15": "CN com.yiwu.blhx.yx15",
      "com.bilibili.blhx.m4399": "CN com.bilibili.blhx.m4399",
      "com.bilibili.blhx.bilibiliMove": "CN com.bilibili.blhx.bilibiliMove",
      "com.hkmanjuu.azurlane.gp.mc": "TW com.hkmanjuu.azurlane.gp.mc"
    },
    "ServerName": {
      "name": "Emulator.ServerName.name",
      "help": "Emulator.ServerName.help",
      "disabled": "disabled",
      "cn_android-0": "[国服] 莱茵演习",
      "cn_android-1": "[国服] 巴巴罗萨",
      "cn_android-2": "[国服] 霸王行动",
      "cn_android-3": "[国服] 冰山行动",
      "cn_android-4": "[国服] 彩虹计划",
      "cn_android-5": "[国服] 发电机计划",
      "cn_android-6": "[国服] 瞭望台行动",
      "cn_android-7": "[国服] 十字路口行动",
      "cn_android-8": "[国服] 朱诺行动",
      "cn_android-9": "[国服] 杜立特空袭",
      "cn_android-10": "[国服] 地狱犬行动",
      "cn_android-11": "[国服] 开罗宣言",
      "cn_android-12": "[国服] 奥林匹克行动",
      "cn_android-13": "[国服] 小王冠行动",
      "cn_android-14": "[国服] 波茨坦公告",
      "cn_android-15": "[国服] 白色方案",
      "cn_android-16": "[国服] 瓦尔基里行动",
      "cn_android-17": "[国服] 曼哈顿计划",
      "cn_android-18": "[国服] 八月风暴",
      "cn_android-19": "[国服] 秋季旅行",
      "cn_android-20": "[国服] 水星行动",
      "cn_android-21": "[国服] 莱茵河卫兵",
      "cn_android-22": "[国服] 北极光计划",
      "cn_android-23": "[国服] 长戟计划",
      "cn_ios-0": "[国服] 夏威夷",
      "cn_ios-1": "[国服] 珊瑚海",
      "cn_ios-2": "[国服] 中途岛",
      "cn_ios-3": "[国服] 铁底湾",
      "cn_ios-4": "[国服] 所罗门",
      "cn_ios-5": "[国服] 马里亚纳",
      "cn_ios-6": "[国服] 莱特湾",
      "cn_ios-7": "[国服] 硫磺岛",
      "cn_ios-8": "[国服] 冲绳岛",
      "cn_ios-9": "[国服] 阿留申群岛",
      "cn_ios-10": "[国服] 马耳他",
      "cn_channel-0": "[国服] 皇家巡游",
      "cn_channel-1": "[国服] 大西洋宪章",
      "cn_channel-2": "[国服] 十字军行动",
      "cn_channel-3": "[国服] 龙骑兵行动",
      "cn_channel-4": "[国服] 冥王星行动",
      "en-0": "[EN] Avrora",
      "en-1": "[EN] Lexington",
      "en-2": "[EN] Sandy",
      "en-3": "[EN] Washington",
      "en-4": "[EN] Amagi",
      "en-5": "[EN] Little Enterprise",
      "jp-0": "[JP] ブレスト",
      "jp-1": "[JP] 横須賀",
      "jp-2": "[JP] 佐世保",
      "jp-3": "[JP] 呉",
      "jp-4": "[JP] 舞鶴",
      "jp-5": "[JP] ルルイエ",
      "jp-6": "[JP] サモア",
      "jp-7": "[JP] 大湊",
      "jp-8": "[JP] トラック",
      "jp-9": "[JP] ラバウル",
      "jp-10": "[JP] 鹿児島",
      "jp-11": "[JP] マドラス",
      "jp-12": "[JP] サンディエゴ",
      "jp-13": "[JP] 竹敷",
      "jp-14": "[JP] キール",
      "jp-15": "[JP] 若松",
      "jp-16": "[JP] オデッサ",
      "jp-17": "[JP] スイートバン"
    },
    "ScreenshotMethod": {
      "name": "Emulator.ScreenshotMethod.name",
      "help": "Emulator.ScreenshotMethod.help",
      "auto": "auto",
      "ADB": "ADB",
      "ADB_nc": "ADB_nc",
      "uiautomator2": "uiautomator2",
      "aScreenCap": "aScreenCap",
      "aScreenCap_nc": "aScreenCap_nc",
      "DroidCast": "DroidCast",
      "DroidCast_raw": "DroidCast_raw",
      "scrcpy": "scrcpy"
    },
    "ControlMethod": {
      "name": "Emulator.ControlMethod.name",
      "help": "Emulator.ControlMethod.help",
      "ADB": "ADB",
      "uiautomator2": "uiautomator2",
      "minitouch": "minitouch",
      "Hermit": "Hermit",
      "MaaTouch": "MaaTouch"
    },
    "ScreenshotDedithering": {
      "name": "Emulator.ScreenshotDedithering.name",
      "help": "Emulator.ScreenshotDedithering.help"
    },
    "AdbRestart": {
      "name": "Emulator.AdbRestart.name",
      "help": "Emulator.AdbRestart.help"
    }
  },
  "RestartEmulator": {
    "_info": {
      "name": "RestartEmulator._info.name",
      "help": "RestartEmulator._info.help"
    },
    "Enable": {
      "name": "RestartEmulator.Enable.name",
      "help": "RestartEmulator.Enable.help"
    },
    "EmulatorData": {
      "name": "RestartEmulator.EmulatorData.name",
      "help": "RestartEmulator.EmulatorData.help"
    },
    "ErrorRestart": {
      "name": "RestartEmulator.ErrorRestart.name",
      "help": "RestartEmulator.ErrorRestart.help"
    },
    "DailyRestart": {
      "name": "RestartEmulator.DailyRestart.name",
      "help": "RestartEmulator.DailyRestart.help"
    }
  },
  "Error": {
    "_info": {
      "name": "Error._info.name",
      "help": "Error._info.help"
    },
    "HandleError": {
      "name": "Error.HandleError.name",
      "help": "Error.HandleError.help"
    },
    "SaveError": {
      "name": "Error.SaveError.name",
      "help": "Error.SaveError.help"
    },
    "OnePushConfig": {
      "name": "Error.OnePushConfig.name",
      "help": "Error.OnePushConfig.help"
    },
    "ScreenshotLength": {
      "name": "Error.ScreenshotLength.name",
      "help": "Error.ScreenshotLength.help"
    }
  },
  "Optimization": {
    "_info": {
      "name": "Optimization._info.name",
      "help": "Optimization._info.help"
    },
    "ScreenshotInterval": {
      "name": "Optimization.ScreenshotInterval.name",
      "help": "Optimization.ScreenshotInterval.help"
    },
    "CombatScreenshotInterval": {
      "name": "Optimization.CombatScreenshotInterval.name",
      "help": "Optimization.CombatScreenshotInterval.help"
    },
    "TaskHoardingDuration": {
      "name": "Optimization.TaskHoardingDuration.name",
      "help": "Optimization.TaskHoardingDuration.help"
    },
    "WhenTaskQueueEmpty": {
      "name": "Optimization.WhenTaskQueueEmpty.name",
      "help": "Optimization.WhenTaskQueueEmpty.help",
      "stay_there": "stay_there",
      "goto_main": "goto_main",
      "close_game": "close_game"
    }
  },
  "DropRecord": {
    "_info": {
      "name": "DropRecord._info.name",
      "help": "DropRecord._info.help"
    },
    "SaveFolder": {
      "name": "DropRecord.SaveFolder.name",
      "help": "DropRecord.SaveFolder.help"
    },
    "AzurStatsID": {
      "name": "DropRecord.AzurStatsID.name",
      "help": "DropRecord.AzurStatsID.help"
    },
    "API": {
      "name": "DropRecord.API.name",
      "help": "DropRecord.API.help",
      "default": "default",
      "cn_gz_reverse_proxy": "cn_gz_reverse_proxy"
    },
    "ResearchRecord": {
      "name": "DropRecord.ResearchRecord.name",
      "help": "DropRecord.ResearchRecord.help",
      "do_not": "do_not",
      "save": "save",
      "upload": "upload",
      "save_and_upload": "save_and_upload"
    },
    "CommissionRecord": {
      "name": "DropRecord.CommissionRecord.name",
      "help": "DropRecord.CommissionRecord.help",
      "do_not": "do_not",
      "save": "save",
      "upload": "upload",
      "save_and_upload": "save_and_upload"
    },
    "CombatRecord": {
      "name": "DropRecord.CombatRecord.name",
      "help": "DropRecord.CombatRecord.help",
      "do_not": "do_not",
      "save": "save"
    },
    "OpsiRecord": {
      "name": "DropRecord.OpsiRecord.name",
      "help": "DropRecord.OpsiRecord.help",
      "do_not": "do_not",
      "save": "save",
      "upload": "upload",
      "save_and_upload": "save_and_upload"
    },
    "MeowfficerBuy": {
      "name": "DropRecord.MeowfficerBuy.name",
      "help": "DropRecord.MeowfficerBuy.help",
      "do_not": "do_not",
      "save": "save"
    },
    "MeowfficerTalent": {
      "name": "DropRecord.MeowfficerTalent.name",
      "help": "DropRecord.MeowfficerTalent.help",
      "do_not": "do_not",
      "save": "save",
      "upload": "upload",
      "save_and_upload": "save_and_upload"
    }
  },
  "Retirement": {
    "_info": {
      "name": "Retirement._info.name",
      "help": "Retirement._info.help"
    },
    "RetireMode": {
      "name": "Retirement.RetireMode.name",
      "help": "Retirement.RetireMode.help",
      "one_click_retire": "one_click_retire",
      "enhance": "enhance",
      "old_retire": "old_retire"
    }
  },
  "OneClickRetire": {
    "_info": {
      "name": "OneClickRetire._info.name",
      "help": "OneClickRetire._info.help"
    },
    "KeepLimitBreak": {
      "name": "OneClickRetire.KeepLimitBreak.name",
      "help": "OneClickRetire.KeepLimitBreak.help",
      "keep_limit_break": "keep_limit_break",
      "do_not_keep": "do_not_keep"
    }
  },
  "Enhance": {
    "_info": {
      "name": "Enhance._info.name",
      "help": "Enhance._info.help"
    },
    "ShipToEnhance": {
      "name": "Enhance.ShipToEnhance.name",
      "help": "Enhance.ShipToEnhance.help",
      "all": "all",
      "favourite": "favourite"
    },
    "Filter": {
      "name": "Enhance.Filter.name",
      "help": "Enhance.Filter.help"
    },
    "CheckPerCategory": {
      "name": "Enhance.CheckPerCategory.name",
      "help": "Enhance.CheckPerCategory.help"
    }
  },
  "OldRetire": {
    "_info": {
      "name": "OldRetire._info.name",
      "help": "OldRetire._info.help"
    },
    "N": {
      "name": "OldRetire.N.name",
      "help": "OldRetire.N.help"
    },
    "R": {
      "name": "OldRetire.R.name",
      "help": "OldRetire.R.help"
    },
    "SR": {
      "name": "OldRetire.SR.name",
      "help": "OldRetire.SR.help"
    },
    "SSR": {
      "name": "OldRetire.SSR.name",
      "help": "OldRetire.SSR.help"
    },
    "RetireAmount": {
      "name": "OldRetire.RetireAmount.name",
      "help": "OldRetire.RetireAmount.help",
      "retire_all": "retire_all",
      "retire_10": "retire_10"
    }
  },
  "Campaign": {
    "_info": {
      "name": "Campaign._info.name",
      "help": "Campaign._info.help"
    },
    "Name": {
      "name": "Campaign.Name.name",
      "help": "Campaign.Name.help"
    },
    "Event": {
      "name": "Campaign.Event.name",
      "help": "Campaign.Event.help",
      "campaign_main": "campaign_main",
<<<<<<< HEAD
      "event_20230817_cn": "愚者の天秤",
=======
      "event_20220414_cn": "極夜照らす幻光（復刻）",
>>>>>>> 7c088ed5
      "event_20230803_cn": "燃ゆる聖都の回想曲",
      "event_20211125_cn": "弧光は交わる世界にて（復刻）",
      "event_20200917_cn": "刹那觀る胡蝶の夢（復刻）",
      "event_20220818_cn": "結像点作戦",
      "raid_20230629": "緑地伽話",
      "event_20220428_cn": "吟ずる瑠璃の楽章",
      "event_20210527_cn": "照らす螺旋の鏡海（復刻）",
      "event_20200603_cn": "峡湾間の反撃（復刻）",
      "event_20230525_cn": "覆天せし万象の塵",
      "event_20220526_cn": "诚閃の剣 搖光の城",
      "event_20201126_cn": "バケーションレーン",
      "event_20210819_cn": "闇靄払う銀翼（復刻）",
      "event_20211111_cn": "復刻-燈火のシニエ",
      "coalition_20230323": "星霜海嵐",
      "raid_20220630": "アイリスの天使",
      "event_20210422_cn": "讃える復興の迷路（復刻）",
      "event_20210624_cn": "翳りし満ちる影の華(復刻)",
      "event_20230223_cn": "黙示の遺構",
      "event_20220224_cn": "鳴動せし星霜の淵",
      "event_20200806_cn": "鉄血鮫とエニグマ（復刻）",
      "raid_20220127": "秘密事件調査",
      "raid_20230118": "冬の案内人",
      "event_20210610_tw": "復刻夜幕下的歸途",
      "event_20210225_cn": "暁射す氷華の嵐（復刻）",
      "event_20211229_cn": "遡望せし虹彩の塔",
      "event_20221222_cn": "積重なる事象の幻界",
      "event_20221124_cn": "錬金術士と謎の遺跡群島",
      "event_20210325_cn": "開かれし紺碧の砂箱（復刻）",
      "event_20201229_cn": "虚畳なりし限象（復刻）",
      "raid_20221027": "戦え！ロイヤルメイド隊3rd",
      "event_20210121_cn": "悲歎せし焔海の詩（復刻）",
      "event_20220915_cn": "赫の涙月 菫の暁風",
      "event_20210916_cn": "駆けよ 碧海の吹き風",
      "event_20200903_en": "輝ける峡湾の星（復刻）",
      "event_20220324_cn": "幻像の塔",
      "event_20211028_cn": "神穹を衝く聖歌（復刻）",
      "event_20220728_cn": "鋼鷲の冒険譚",
      "event_20201029_cn": "激唱のユニバース",
      "raid_20210708": "交錯する新たな波 (復刻)",
      "event_20200820_cn": "黒鉄の楽章 誓いの海（復刻）",
      "event_20201012_cn": "奔る彩帆の青（復刻）",
      "raid_20200624": "特別演習超空強襲波（復刻）",
      "event_20220407_tw": "蒼紅的迴響(復刻)",
      "event_20220310_tw": "復刻斯圖爾特的硝煙",
      "event_20220210_cn": "凍絶の北海（復刻）",
      "event_20211028_tw": "復刻光與影的鳶尾之華",
      "event_20210722_cn": "海に響くアイドルの歌",
      "event_20200723_cn": "極夜照らす幻光",
      "event_20210624_tw": "穹頂下的聖詠曲",
      "event_20210527_tw": "微層混合",
      "event_20210429_tw": "復刻墨染的鋼鐵之花",
      "event_20210415_tw": "復刻圍剿施佩伯爵",
      "event_20210225_tw": "北境序曲",
      "event_20200312_cn": "南洋に靡く硝煙（復刻）",
      "event_20201002_en": "Counterattack Within the Fjord",
      "event_20200716_en": "Ink Stained Steel Sakura Rerun",
      "event_20200611_en": "Skybound Oratorio",
      "event_20200603_en": "Prelude under the Moon Rerun",
      "event_20200521_en": "Iris of Light and Dark Rerun",
      "event_20200521_cn": "神穹を衝く聖歌",
      "event_20200507_cn": "帰路は海色の陰りへと",
      "event_20200423_cn": "縹映る深緋の残響（復刻）",
      "event_20200326_cn": "闇靄払う銀翼",
      "event_20200227_cn": "凍絶の北海",
      "war_archives_20220414_cn": "檔案 極夜照らす幻光",
      "war_archives_20220210_cn": "檔案 凍絶の北海",
      "war_archives_20211028_cn": "檔案 神穹を衝く聖歌",
      "war_archives_20210819_cn": "檔案 闇靄払う銀翼",
      "war_archives_20200903_cn": "檔案 輝ける峡湾の星",
      "war_archives_20201029_cn": "檔案 激唱のユニバース",
      "war_archives_20200806_cn": "檔案 鉄血鮫とエニグマ",
      "war_archives_20210624_cn": "檔案 翳りし満ちる影の華",
      "war_archives_20210325_cn": "檔案 開かれし紺碧の砂箱",
      "war_archives_20190911_cn": "檔案 悲歎せし焔海の詩",
      "war_archives_20211014_cn": "檔案 激奏のポラリス",
      "war_archives_20200820_cn": "檔案 黒鉄の楽章 誓いの海",
      "war_archives_20181227_cn": "檔案 縹映る深緋の残響",
      "war_archives_20180726_cn": "檔案 光と影のアイリス",
      "war_archives_20180607_cn": "檔案 墨染まりし鋼の桜",
      "war_archives_20190221_en": "檔案 凛冽なりし冬の王冠",
      "war_archives_20191010_en": "檔案 アドミラル・グラーフ・シュペー追撃戦",
      "war_archives_20181026_en": "檔案 闇に堕ちた青き翼",
      "war_archives_20190620_en": "檔案 栄光なる最終戦",
      "war_archives_20190321_en": "檔案 紅染の来訪者",
      "war_archives_20191031_en": "檔案 鏡写されし異色",
      "war_archives_20181020_en": "檔案 努力希望と計画"
    },
    "Mode": {
      "name": "Campaign.Mode.name",
      "help": "Campaign.Mode.help",
      "normal": "normal",
      "hard": "hard"
    },
    "UseClearMode": {
      "name": "Campaign.UseClearMode.name",
      "help": "Campaign.UseClearMode.help"
    },
    "UseFleetLock": {
      "name": "Campaign.UseFleetLock.name",
      "help": "Campaign.UseFleetLock.help"
    },
    "UseAutoSearch": {
      "name": "Campaign.UseAutoSearch.name",
      "help": "Campaign.UseAutoSearch.help"
    },
    "Use2xBook": {
      "name": "Campaign.Use2xBook.name",
      "help": "Campaign.Use2xBook.help"
    },
    "AmbushEvade": {
      "name": "Campaign.AmbushEvade.name",
      "help": "Campaign.AmbushEvade.help"
    }
  },
  "StopCondition": {
    "_info": {
      "name": "StopCondition._info.name",
      "help": "StopCondition._info.help"
    },
    "RunCount": {
      "name": "StopCondition.RunCount.name",
      "help": "StopCondition.RunCount.help"
    },
    "OilLimit": {
      "name": "StopCondition.OilLimit.name",
      "help": "StopCondition.OilLimit.help"
    },
    "MapAchievement": {
      "name": "StopCondition.MapAchievement.name",
      "help": "StopCondition.MapAchievement.help",
      "non_stop": "non_stop",
      "100_percent_clear": "100_percent_clear",
      "map_3_stars": "map_3_stars",
      "threat_safe": "threat_safe",
      "threat_safe_without_3_stars": "threat_safe_without_3_stars"
    },
    "StageIncrease": {
      "name": "StopCondition.StageIncrease.name",
      "help": "StopCondition.StageIncrease.help"
    },
    "GetNewShip": {
      "name": "StopCondition.GetNewShip.name",
      "help": "StopCondition.GetNewShip.help"
    },
    "ReachLevel": {
      "name": "StopCondition.ReachLevel.name",
      "help": "StopCondition.ReachLevel.help"
    }
  },
  "Fleet": {
    "_info": {
      "name": "Fleet._info.name",
      "help": "Fleet._info.help"
    },
    "Fleet1": {
      "name": "Fleet.Fleet1.name",
      "help": "Fleet.Fleet1.help",
      "1": "1",
      "2": "2",
      "3": "3",
      "4": "4",
      "5": "5",
      "6": "6"
    },
    "Fleet1Formation": {
      "name": "Fleet.Fleet1Formation.name",
      "help": "Fleet.Fleet1Formation.help",
      "line_ahead": "line_ahead",
      "double_line": "double_line",
      "diamond": "diamond"
    },
    "Fleet1Mode": {
      "name": "Fleet.Fleet1Mode.name",
      "help": "Fleet.Fleet1Mode.help",
      "combat_auto": "combat_auto",
      "combat_manual": "combat_manual",
      "stand_still_in_the_middle": "stand_still_in_the_middle",
      "hide_in_bottom_left": "hide_in_bottom_left"
    },
    "Fleet1Step": {
      "name": "Fleet.Fleet1Step.name",
      "help": "Fleet.Fleet1Step.help",
      "2": "2",
      "3": "3",
      "4": "4",
      "5": "5"
    },
    "Fleet2": {
      "name": "Fleet.Fleet2.name",
      "help": "Fleet.Fleet2.help",
      "0": "0",
      "1": "1",
      "2": "2",
      "3": "3",
      "4": "4",
      "5": "5",
      "6": "6"
    },
    "Fleet2Formation": {
      "name": "Fleet.Fleet2Formation.name",
      "help": "Fleet.Fleet2Formation.help",
      "line_ahead": "line_ahead",
      "double_line": "double_line",
      "diamond": "diamond"
    },
    "Fleet2Mode": {
      "name": "Fleet.Fleet2Mode.name",
      "help": "Fleet.Fleet2Mode.help",
      "combat_auto": "combat_auto",
      "combat_manual": "combat_manual",
      "stand_still_in_the_middle": "stand_still_in_the_middle",
      "hide_in_bottom_left": "hide_in_bottom_left"
    },
    "Fleet2Step": {
      "name": "Fleet.Fleet2Step.name",
      "help": "Fleet.Fleet2Step.help",
      "2": "2",
      "3": "3",
      "4": "4",
      "5": "5"
    },
    "FleetOrder": {
      "name": "Fleet.FleetOrder.name",
      "help": "Fleet.FleetOrder.help",
      "fleet1_mob_fleet2_boss": "fleet1_mob_fleet2_boss",
      "fleet1_boss_fleet2_mob": "fleet1_boss_fleet2_mob",
      "fleet1_all_fleet2_standby": "fleet1_all_fleet2_standby",
      "fleet1_standby_fleet2_all": "fleet1_standby_fleet2_all"
    }
  },
  "Submarine": {
    "_info": {
      "name": "Submarine._info.name",
      "help": "Submarine._info.help"
    },
    "Fleet": {
      "name": "Submarine.Fleet.name",
      "help": "Submarine.Fleet.help",
      "0": "0",
      "1": "1",
      "2": "2"
    },
    "Mode": {
      "name": "Submarine.Mode.name",
      "help": "Submarine.Mode.help",
      "do_not_use": "do_not_use",
      "hunt_only": "hunt_only",
      "boss_only": "boss_only",
      "hunt_and_boss": "hunt_and_boss",
      "every_combat": "every_combat"
    },
    "AutoSearchMode": {
      "name": "Submarine.AutoSearchMode.name",
      "help": "Submarine.AutoSearchMode.help",
      "sub_standby": "sub_standby",
      "sub_auto_call": "sub_auto_call"
    },
    "DistanceToBoss": {
      "name": "Submarine.DistanceToBoss.name",
      "help": "Submarine.DistanceToBoss.help",
      "to_boss_position": "to_boss_position",
      "1_grid_to_boss": "1_grid_to_boss",
      "2_grid_to_boss": "2_grid_to_boss",
      "use_open_ocean_support": "use_open_ocean_support"
    }
  },
  "Emotion": {
    "_info": {
      "name": "Emotion._info.name",
      "help": "Emotion._info.help"
    },
    "Mode": {
      "name": "Emotion.Mode.name",
      "help": "Emotion.Mode.help",
      "calculate": "calculate",
      "ignore": "ignore",
      "calculate_ignore": "calculate_ignore"
    },
    "Fleet1Value": {
      "name": "Emotion.Fleet1Value.name",
      "help": "Emotion.Fleet1Value.help"
    },
    "Fleet1Record": {
      "name": "Emotion.Fleet1Record.name",
      "help": "Emotion.Fleet1Record.help"
    },
    "Fleet1Control": {
      "name": "Emotion.Fleet1Control.name",
      "help": "Emotion.Fleet1Control.help",
      "keep_exp_bonus": "keep_exp_bonus",
      "prevent_green_face": "prevent_green_face",
      "prevent_yellow_face": "prevent_yellow_face",
      "prevent_red_face": "prevent_red_face"
    },
    "Fleet1Recover": {
      "name": "Emotion.Fleet1Recover.name",
      "help": "Emotion.Fleet1Recover.help",
      "not_in_dormitory": "not_in_dormitory",
      "dormitory_floor_1": "dormitory_floor_1",
      "dormitory_floor_2": "dormitory_floor_2"
    },
    "Fleet1Oath": {
      "name": "Emotion.Fleet1Oath.name",
      "help": "Emotion.Fleet1Oath.help"
    },
    "Fleet2Value": {
      "name": "Emotion.Fleet2Value.name",
      "help": "Emotion.Fleet2Value.help"
    },
    "Fleet2Record": {
      "name": "Emotion.Fleet2Record.name",
      "help": "Emotion.Fleet2Record.help"
    },
    "Fleet2Control": {
      "name": "Emotion.Fleet2Control.name",
      "help": "Emotion.Fleet2Control.help",
      "keep_exp_bonus": "keep_exp_bonus",
      "prevent_green_face": "prevent_green_face",
      "prevent_yellow_face": "prevent_yellow_face",
      "prevent_red_face": "prevent_red_face"
    },
    "Fleet2Recover": {
      "name": "Emotion.Fleet2Recover.name",
      "help": "Emotion.Fleet2Recover.help",
      "not_in_dormitory": "not_in_dormitory",
      "dormitory_floor_1": "dormitory_floor_1",
      "dormitory_floor_2": "dormitory_floor_2"
    },
    "Fleet2Oath": {
      "name": "Emotion.Fleet2Oath.name",
      "help": "Emotion.Fleet2Oath.help"
    }
  },
  "HpControl": {
    "_info": {
      "name": "HpControl._info.name",
      "help": "HpControl._info.help"
    },
    "UseHpBalance": {
      "name": "HpControl.UseHpBalance.name",
      "help": "HpControl.UseHpBalance.help"
    },
    "UseEmergencyRepair": {
      "name": "HpControl.UseEmergencyRepair.name",
      "help": "HpControl.UseEmergencyRepair.help"
    },
    "UseLowHpRetreat": {
      "name": "HpControl.UseLowHpRetreat.name",
      "help": "HpControl.UseLowHpRetreat.help"
    },
    "HpBalanceThreshold": {
      "name": "HpControl.HpBalanceThreshold.name",
      "help": "HpControl.HpBalanceThreshold.help"
    },
    "HpBalanceWeight": {
      "name": "HpControl.HpBalanceWeight.name",
      "help": "HpControl.HpBalanceWeight.help"
    },
    "RepairUseSingleThreshold": {
      "name": "HpControl.RepairUseSingleThreshold.name",
      "help": "HpControl.RepairUseSingleThreshold.help"
    },
    "RepairUseMultiThreshold": {
      "name": "HpControl.RepairUseMultiThreshold.name",
      "help": "HpControl.RepairUseMultiThreshold.help"
    },
    "LowHpRetreatThreshold": {
      "name": "HpControl.LowHpRetreatThreshold.name",
      "help": "HpControl.LowHpRetreatThreshold.help"
    }
  },
  "EnemyPriority": {
    "_info": {
      "name": "EnemyPriority._info.name",
      "help": "EnemyPriority._info.help"
    },
    "EnemyScaleBalanceWeight": {
      "name": "EnemyPriority.EnemyScaleBalanceWeight.name",
      "help": "EnemyPriority.EnemyScaleBalanceWeight.help",
      "default_mode": "default_mode",
      "S3_enemy_first": "S3_enemy_first",
      "S1_enemy_first": "S1_enemy_first"
    }
  },
  "C11AffinityFarming": {
    "_info": {
      "name": "C11AffinityFarming._info.name",
      "help": "C11AffinityFarming._info.help"
    },
    "RunCount": {
      "name": "C11AffinityFarming.RunCount.name",
      "help": "C11AffinityFarming.RunCount.help"
    }
  },
  "C72MysteryFarming": {
    "_info": {
      "name": "C72MysteryFarming._info.name",
      "help": "C72MysteryFarming._info.help"
    },
    "StepOnA3": {
      "name": "C72MysteryFarming.StepOnA3.name",
      "help": "C72MysteryFarming.StepOnA3.help"
    }
  },
  "C122MediumLeveling": {
    "_info": {
      "name": "C122MediumLeveling._info.name",
      "help": "C122MediumLeveling._info.help"
    },
    "LargeEnemyTolerance": {
      "name": "C122MediumLeveling.LargeEnemyTolerance.name",
      "help": "C122MediumLeveling.LargeEnemyTolerance.help",
      "0": "0",
      "1": "1",
      "2": "2",
      "10": "10"
    }
  },
  "C124LargeLeveling": {
    "_info": {
      "name": "C124LargeLeveling._info.name",
      "help": "C124LargeLeveling._info.help"
    },
    "NonLargeEnterTolerance": {
      "name": "C124LargeLeveling.NonLargeEnterTolerance.name",
      "help": "C124LargeLeveling.NonLargeEnterTolerance.help",
      "0": "0",
      "1": "1",
      "2": "2"
    },
    "NonLargeRetreatTolerance": {
      "name": "C124LargeLeveling.NonLargeRetreatTolerance.name",
      "help": "C124LargeLeveling.NonLargeRetreatTolerance.help",
      "0": "0",
      "1": "1",
      "2": "2",
      "10": "10"
    },
    "PickupAmmo": {
      "name": "C124LargeLeveling.PickupAmmo.name",
      "help": "C124LargeLeveling.PickupAmmo.help",
      "3": "3",
      "4": "4",
      "5": "5"
    }
  },
  "GemsFarming": {
    "_info": {
      "name": "GemsFarming._info.name",
      "help": "GemsFarming._info.help"
    },
    "ChangeFlagship": {
      "name": "GemsFarming.ChangeFlagship.name",
      "help": "GemsFarming.ChangeFlagship.help",
      "ship": "ship",
      "ship_equip": "ship_equip"
    },
    "ChangeVanguard": {
      "name": "GemsFarming.ChangeVanguard.name",
      "help": "GemsFarming.ChangeVanguard.help",
      "disabled": "disabled",
      "ship": "ship",
      "ship_equip": "ship_equip"
    },
    "CommonCV": {
      "name": "GemsFarming.CommonCV.name",
      "help": "GemsFarming.CommonCV.help",
      "any": "any",
      "langley": "langley",
      "bogue": "bogue",
      "ranger": "ranger",
      "hermes": "hermes"
    },
    "CommissionLimit": {
      "name": "GemsFarming.CommissionLimit.name",
      "help": "GemsFarming.CommissionLimit.help"
    }
  },
  "EventGeneral": {
    "_info": {
      "name": "EventGeneral._info.name",
      "help": "EventGeneral._info.help"
    },
    "PtLimit": {
      "name": "EventGeneral.PtLimit.name",
      "help": "EventGeneral.PtLimit.help"
    },
    "TimeLimit": {
      "name": "EventGeneral.TimeLimit.name",
      "help": "EventGeneral.TimeLimit.help"
    }
  },
  "TaskBalancer": {
    "_info": {
      "name": "TaskBalancer._info.name",
      "help": "TaskBalancer._info.help"
    },
    "Enable": {
      "name": "TaskBalancer.Enable.name",
      "help": "TaskBalancer.Enable.help"
    },
    "CoinLimit": {
      "name": "TaskBalancer.CoinLimit.name",
      "help": "TaskBalancer.CoinLimit.help"
    },
    "TaskCall": {
      "name": "TaskBalancer.TaskCall.name",
      "help": "TaskBalancer.TaskCall.help",
      "Main": "Main",
      "Main2": "Main2",
      "Main3": "Main3"
    }
  },
  "EventDaily": {
    "_info": {
      "name": "EventDaily._info.name",
      "help": "EventDaily._info.help"
    },
    "StageFilter": {
      "name": "EventDaily.StageFilter.name",
      "help": "EventDaily.StageFilter.help"
    },
    "LastStage": {
      "name": "EventDaily.LastStage.name",
      "help": "EventDaily.LastStage.help"
    }
  },
  "Raid": {
    "_info": {
      "name": "Raid._info.name",
      "help": "Raid._info.help"
    },
    "Mode": {
      "name": "Raid.Mode.name",
      "help": "Raid.Mode.help",
      "easy": "easy",
      "normal": "normal",
      "hard": "hard",
      "ex": "ex"
    },
    "UseTicket": {
      "name": "Raid.UseTicket.name",
      "help": "Raid.UseTicket.help"
    }
  },
  "RaidDaily": {
    "_info": {
      "name": "RaidDaily._info.name",
      "help": "RaidDaily._info.help"
    },
    "StageFilter": {
      "name": "RaidDaily.StageFilter.name",
      "help": "RaidDaily.StageFilter.help"
    }
  },
  "MaritimeEscort": {
    "_info": {
      "name": "MaritimeEscort._info.name",
      "help": "MaritimeEscort._info.help"
    },
    "Enable": {
      "name": "MaritimeEscort.Enable.name",
      "help": "MaritimeEscort.Enable.help"
    }
  },
  "Coalition": {
    "_info": {
      "name": "Coalition._info.name",
      "help": "Coalition._info.help"
    },
    "Fleet": {
      "name": "Coalition.Fleet.name",
      "help": "Coalition.Fleet.help",
      "single": "single",
      "multi": "multi"
    }
  },
  "Commission": {
    "_info": {
      "name": "Commission._info.name",
      "help": "Commission._info.help"
    },
    "PresetFilter": {
      "name": "Commission.PresetFilter.name",
      "help": "Commission.PresetFilter.help",
      "cube": "cube",
      "cube_24h": "cube_24h",
      "chip": "chip",
      "chip_24h": "chip_24h",
      "oil": "oil",
      "custom": "custom"
    },
    "CustomFilter": {
      "name": "Commission.CustomFilter.name",
      "help": "Commission.CustomFilter.help"
    },
    "DoMajorCommission": {
      "name": "Commission.DoMajorCommission.name",
      "help": "Commission.DoMajorCommission.help"
    }
  },
  "Tactical": {
    "_info": {
      "name": "Tactical._info.name",
      "help": "Tactical._info.help"
    },
    "TacticalFilter": {
      "name": "Tactical.TacticalFilter.name",
      "help": "Tactical.TacticalFilter.help"
    },
    "RapidTrainingSlot": {
      "name": "Tactical.RapidTrainingSlot.name",
      "help": "Tactical.RapidTrainingSlot.help",
      "do_not_use": "do_not_use",
      "slot_1": "slot_1",
      "slot_2": "slot_2",
      "slot_3": "slot_3",
      "slot_4": "slot_4"
    }
  },
  "ControlExpOverflow": {
    "_info": {
      "name": "ControlExpOverflow._info.name",
      "help": "ControlExpOverflow._info.help"
    },
    "Enable": {
      "name": "ControlExpOverflow.Enable.name",
      "help": "ControlExpOverflow.Enable.help"
    },
    "T4Allow": {
      "name": "ControlExpOverflow.T4Allow.name",
      "help": "ControlExpOverflow.T4Allow.help"
    },
    "T3Allow": {
      "name": "ControlExpOverflow.T3Allow.name",
      "help": "ControlExpOverflow.T3Allow.help"
    },
    "T2Allow": {
      "name": "ControlExpOverflow.T2Allow.name",
      "help": "ControlExpOverflow.T2Allow.help"
    },
    "T1Allow": {
      "name": "ControlExpOverflow.T1Allow.name",
      "help": "ControlExpOverflow.T1Allow.help"
    }
  },
  "AddNewStudent": {
    "_info": {
      "name": "新しいスキルを学ぶ",
      "help": "戦術学院に空席があると自動的に艦娘が配属され、初の下級スキルが習得される"
    },
    "Enable": {
      "name": "この機能を有効にする",
      "help": ""
    },
    "Favorite": {
      "name": "好ましい選択",
      "help": ""
    }
  },
  "Research": {
    "_info": {
      "name": "Research._info.name",
      "help": "Research._info.help"
    },
    "UseCube": {
      "name": "Research.UseCube.name",
      "help": "Research.UseCube.help",
      "always_use": "always_use",
      "only_05_hour": "only_05_hour",
      "only_no_project": "only_no_project",
      "do_not_use": "do_not_use"
    },
    "UseCoin": {
      "name": "Research.UseCoin.name",
      "help": "Research.UseCoin.help",
      "always_use": "always_use",
      "only_05_hour": "only_05_hour",
      "only_no_project": "only_no_project",
      "do_not_use": "do_not_use"
    },
    "UsePart": {
      "name": "Research.UsePart.name",
      "help": "Research.UsePart.help",
      "always_use": "always_use",
      "only_05_hour": "only_05_hour",
      "only_no_project": "only_no_project",
      "do_not_use": "do_not_use"
    },
    "AllowDelay": {
      "name": "Research.AllowDelay.name",
      "help": "Research.AllowDelay.help"
    },
    "PresetFilter": {
      "name": "Research.PresetFilter.name",
      "help": "Research.PresetFilter.help",
      "custom": "custom",
      "series_6_blueprint_203": "series_6_blueprint_203",
      "series_6_blueprint_only": "series_6_blueprint_only",
      "series_6_203_only": "series_6_203_only",
      "series_5_blueprint_152": "series_5_blueprint_152",
      "series_5_blueprint_only": "series_5_blueprint_only",
      "series_5_152_only": "series_5_152_only",
      "series_4_blueprint_tenrai": "Series 4 Blueprints+Tenrai",
      "series_4_blueprint_only": "Series 4 Blueprints Only",
      "series_4_tenrai_only": "Series 4 Tenrai Only",
      "series_3_blueprint_234": "Series 3 Blueprints+234",
      "series_3_blueprint_only": "Series 3 Blueprints Only",
      "series_3_234_only": "Series 3 234 Only",
      "series_2_than_3_457_234": "Series 2+3 457+234",
      "series_2_blueprint_457": "Series 2 Blueprints+457",
      "series_2_blueprint_only": "Series 2 Blueprints Only",
      "series_2_457_only": "Series 2 457 Only"
    },
    "CustomFilter": {
      "name": "Research.CustomFilter.name",
      "help": "Research.CustomFilter.help"
    }
  },
  "Dorm": {
    "_info": {
      "name": "Dorm._info.name",
      "help": "Dorm._info.help"
    },
    "Collect": {
      "name": "Dorm.Collect.name",
      "help": "Dorm.Collect.help"
    },
    "Feed": {
      "name": "Dorm.Feed.name",
      "help": "Dorm.Feed.help"
    },
    "FeedFilter": {
      "name": "Dorm.FeedFilter.name",
      "help": "Dorm.FeedFilter.help"
    }
  },
  "Meowfficer": {
    "_info": {
      "name": "Meowfficer._info.name",
      "help": "Meowfficer._info.help"
    },
    "BuyAmount": {
      "name": "Meowfficer.BuyAmount.name",
      "help": "Meowfficer.BuyAmount.help"
    },
    "FortChoreMeowfficer": {
      "name": "Meowfficer.FortChoreMeowfficer.name",
      "help": "Meowfficer.FortChoreMeowfficer.help"
    }
  },
  "MeowfficerTrain": {
    "_info": {
      "name": "MeowfficerTrain._info.name",
      "help": "MeowfficerTrain._info.help"
    },
    "Enable": {
      "name": "MeowfficerTrain.Enable.name",
      "help": "MeowfficerTrain.Enable.help"
    },
    "Mode": {
      "name": "MeowfficerTrain.Mode.name",
      "help": "MeowfficerTrain.Mode.help",
      "seamlessly": "seamlessly",
      "once_a_day": "once_a_day"
    },
    "RetainTalentedGold": {
      "name": "MeowfficerTrain.RetainTalentedGold.name",
      "help": "MeowfficerTrain.RetainTalentedGold.help"
    },
    "RetainTalentedPurple": {
      "name": "MeowfficerTrain.RetainTalentedPurple.name",
      "help": "MeowfficerTrain.RetainTalentedPurple.help"
    },
    "EnhanceIndex": {
      "name": "MeowfficerTrain.EnhanceIndex.name",
      "help": "MeowfficerTrain.EnhanceIndex.help"
    }
  },
  "GuildLogistics": {
    "_info": {
      "name": "GuildLogistics._info.name",
      "help": "GuildLogistics._info.help"
    },
    "Enable": {
      "name": "GuildLogistics.Enable.name",
      "help": "GuildLogistics.Enable.help"
    },
    "SelectNewMission": {
      "name": "GuildLogistics.SelectNewMission.name",
      "help": "GuildLogistics.SelectNewMission.help"
    },
    "ExchangeFilter": {
      "name": "GuildLogistics.ExchangeFilter.name",
      "help": "GuildLogistics.ExchangeFilter.help"
    }
  },
  "GuildOperation": {
    "_info": {
      "name": "GuildOperation._info.name",
      "help": "GuildOperation._info.help"
    },
    "Enable": {
      "name": "GuildOperation.Enable.name",
      "help": "GuildOperation.Enable.help"
    },
    "SelectNewOperation": {
      "name": "GuildOperation.SelectNewOperation.name",
      "help": "GuildOperation.SelectNewOperation.help"
    },
    "NewOperationMaxDate": {
      "name": "GuildOperation.NewOperationMaxDate.name",
      "help": "GuildOperation.NewOperationMaxDate.help"
    },
    "JoinThreshold": {
      "name": "GuildOperation.JoinThreshold.name",
      "help": "GuildOperation.JoinThreshold.help"
    },
    "AttackBoss": {
      "name": "GuildOperation.AttackBoss.name",
      "help": "GuildOperation.AttackBoss.help"
    },
    "BossFleetRecommend": {
      "name": "GuildOperation.BossFleetRecommend.name",
      "help": "GuildOperation.BossFleetRecommend.help"
    }
  },
  "Reward": {
    "_info": {
      "name": "Reward._info.name",
      "help": "Reward._info.help"
    },
    "CollectOil": {
      "name": "Reward.CollectOil.name",
      "help": "Reward.CollectOil.help"
    },
    "CollectCoin": {
      "name": "Reward.CollectCoin.name",
      "help": "Reward.CollectCoin.help"
    },
    "CollectExp": {
      "name": "Reward.CollectExp.name",
      "help": "Reward.CollectExp.help"
    },
    "CollectMission": {
      "name": "Reward.CollectMission.name",
      "help": "Reward.CollectMission.help"
    },
    "CollectWeeklyMission": {
      "name": "Reward.CollectWeeklyMission.name",
      "help": "Reward.CollectWeeklyMission.help"
    }
  },
  "GeneralShop": {
    "_info": {
      "name": "GeneralShop._info.name",
      "help": "GeneralShop._info.help"
    },
    "UseGems": {
      "name": "GeneralShop.UseGems.name",
      "help": "GeneralShop.UseGems.help"
    },
    "Refresh": {
      "name": "GeneralShop.Refresh.name",
      "help": "GeneralShop.Refresh.help"
    },
    "BuySkinBox": {
      "name": "GeneralShop.BuySkinBox.name",
      "help": "GeneralShop.BuySkinBox.help"
    },
    "ConsumeCoins": {
      "name": "GeneralShop.ConsumeCoins.name",
      "help": "GeneralShop.ConsumeCoins.help"
    },
    "Filter": {
      "name": "GeneralShop.Filter.name",
      "help": "GeneralShop.Filter.help"
    }
  },
  "GuildShop": {
    "_info": {
      "name": "GuildShop._info.name",
      "help": "GuildShop._info.help"
    },
    "Refresh": {
      "name": "GuildShop.Refresh.name",
      "help": "GuildShop.Refresh.help"
    },
    "Filter": {
      "name": "GuildShop.Filter.name",
      "help": "GuildShop.Filter.help"
    },
    "BOX_T3": {
      "name": "GuildShop.BOX_T3.name",
      "help": "GuildShop.BOX_T3.help",
      "eagle": "eagle",
      "royal": "royal",
      "sakura": "sakura",
      "ironblood": "ironblood"
    },
    "BOX_T4": {
      "name": "GuildShop.BOX_T4.name",
      "help": "GuildShop.BOX_T4.help",
      "eagle": "eagle",
      "royal": "royal",
      "sakura": "sakura",
      "ironblood": "ironblood"
    },
    "BOOK_T2": {
      "name": "GuildShop.BOOK_T2.name",
      "help": "GuildShop.BOOK_T2.help",
      "red": "red",
      "blue": "blue",
      "yellow": "yellow"
    },
    "BOOK_T3": {
      "name": "GuildShop.BOOK_T3.name",
      "help": "GuildShop.BOOK_T3.help",
      "red": "red",
      "blue": "blue",
      "yellow": "yellow"
    },
    "RETROFIT_T2": {
      "name": "GuildShop.RETROFIT_T2.name",
      "help": "GuildShop.RETROFIT_T2.help",
      "dd": "dd",
      "cl": "cl",
      "bb": "bb",
      "cv": "cv"
    },
    "RETROFIT_T3": {
      "name": "GuildShop.RETROFIT_T3.name",
      "help": "GuildShop.RETROFIT_T3.help",
      "dd": "dd",
      "cl": "cl",
      "bb": "bb",
      "cv": "cv"
    },
    "PLATE_T2": {
      "name": "GuildShop.PLATE_T2.name",
      "help": "GuildShop.PLATE_T2.help",
      "general": "general",
      "gun": "gun",
      "torpedo": "torpedo",
      "antiair": "antiair",
      "plane": "plane"
    },
    "PLATE_T3": {
      "name": "GuildShop.PLATE_T3.name",
      "help": "GuildShop.PLATE_T3.help",
      "general": "general",
      "gun": "gun",
      "torpedo": "torpedo",
      "antiair": "antiair",
      "plane": "plane"
    },
    "PLATE_T4": {
      "name": "GuildShop.PLATE_T4.name",
      "help": "GuildShop.PLATE_T4.help",
      "general": "general",
      "gun": "gun",
      "torpedo": "torpedo",
      "antiair": "antiair",
      "plane": "plane"
    },
    "PR1": {
      "name": "GuildShop.PR1.name",
      "help": "GuildShop.PR1.help",
      "neptune": "neptune",
      "monarch": "monarch",
      "ibuki": "ibuki",
      "izumo": "izumo",
      "roon": "roon",
      "saintlouis": "saintlouis"
    },
    "PR2": {
      "name": "GuildShop.PR2.name",
      "help": "GuildShop.PR2.help",
      "seattle": "seattle",
      "georgia": "georgia",
      "kitakaze": "kitakaze",
      "gascogne": "gascogne"
    },
    "PR3": {
      "name": "GuildShop.PR3.name",
      "help": "GuildShop.PR3.help",
      "cheshire": "cheshire",
      "mainz": "mainz",
      "odin": "odin",
      "champagne": "champagne"
    }
  },
  "MedalShop2": {
    "_info": {
      "name": "MedalShop._info.name",
      "help": "MedalShop._info.help"
    },
    "Filter": {
      "name": "MedalShop.Filter.name",
      "help": "MedalShop.Filter.help"
    },
    "RETROFIT_T1": {
      "name": "MedalShop.RETROFIT_T1.name",
      "help": "MedalShop.RETROFIT_T1.help",
      "dd": "dd",
      "cl": "cl",
      "bb": "bb",
      "cv": "cv"
    },
    "RETROFIT_T2": {
      "name": "MedalShop.RETROFIT_T2.name",
      "help": "MedalShop.RETROFIT_T2.help",
      "dd": "dd",
      "cl": "cl",
      "bb": "bb",
      "cv": "cv"
    },
    "RETROFIT_T3": {
      "name": "MedalShop.RETROFIT_T3.name",
      "help": "MedalShop.RETROFIT_T3.help",
      "dd": "dd",
      "cl": "cl",
      "bb": "bb",
      "cv": "cv"
    },
    "PLATE_T1": {
      "name": "MedalShop.PLATE_T1.name",
      "help": "MedalShop.PLATE_T1.help",
      "general": "general",
      "gun": "gun",
      "torpedo": "torpedo",
      "antiair": "antiair",
      "plane": "plane"
    },
    "PLATE_T2": {
      "name": "MedalShop.PLATE_T2.name",
      "help": "MedalShop.PLATE_T2.help",
      "general": "general",
      "gun": "gun",
      "torpedo": "torpedo",
      "antiair": "antiair",
      "plane": "plane"
    },
    "PLATE_T3": {
      "name": "MedalShop.PLATE_T3.name",
      "help": "MedalShop.PLATE_T3.help",
      "general": "general",
      "gun": "gun",
      "torpedo": "torpedo",
      "antiair": "antiair",
      "plane": "plane"
    }
  },
  "MeritShop": {
    "_info": {
      "name": "MeritShop._info.name",
      "help": "MeritShop._info.help"
    },
    "Refresh": {
      "name": "MeritShop.Refresh.name",
      "help": "MeritShop.Refresh.help"
    },
    "Filter": {
      "name": "MeritShop.Filter.name",
      "help": "MeritShop.Filter.help"
    }
  },
  "CoreShop": {
    "_info": {
      "name": "CoreShop._info.name",
      "help": "CoreShop._info.help"
    },
    "Filter": {
      "name": "CoreShop.Filter.name",
      "help": "CoreShop.Filter.help"
    }
  },
  "ShipyardDr": {
    "_info": {
      "name": "ShipyardDr._info.name",
      "help": "ShipyardDr._info.help"
    },
    "ResearchSeries": {
      "name": "ShipyardDr.ResearchSeries.name",
      "help": "ShipyardDr.ResearchSeries.help",
      "2": "2"
    },
    "ShipIndex": {
      "name": "ShipyardDr.ShipIndex.name",
      "help": "ShipyardDr.ShipIndex.help",
      "0": "0",
      "1": "1",
      "2": "2",
      "3": "3",
      "4": "4",
      "5": "5",
      "6": "6"
    },
    "BuyAmount": {
      "name": "ShipyardDr.BuyAmount.name",
      "help": "ShipyardDr.BuyAmount.help"
    },
    "LastRun": {
      "name": "ShipyardDr.LastRun.name",
      "help": "ShipyardDr.LastRun.help"
    }
  },
  "Shipyard": {
    "_info": {
      "name": "Shipyard._info.name",
      "help": "Shipyard._info.help"
    },
    "ResearchSeries": {
      "name": "Shipyard.ResearchSeries.name",
      "help": "Shipyard.ResearchSeries.help",
      "1": "1",
      "2": "2",
      "3": "3"
    },
    "ShipIndex": {
      "name": "Shipyard.ShipIndex.name",
      "help": "Shipyard.ShipIndex.help",
      "0": "0",
      "1": "1",
      "2": "2",
      "3": "3",
      "4": "4",
      "5": "5",
      "6": "6"
    },
    "BuyAmount": {
      "name": "Shipyard.BuyAmount.name",
      "help": "Shipyard.BuyAmount.help"
    },
    "LastRun": {
      "name": "Shipyard.LastRun.name",
      "help": "Shipyard.LastRun.help"
    }
  },
  "Gacha": {
    "_info": {
      "name": "Gacha._info.name",
      "help": "Gacha._info.help"
    },
    "Pool": {
      "name": "Gacha.Pool.name",
      "help": "Gacha.Pool.help",
      "light": "light",
      "heavy": "heavy",
      "special": "special",
      "event": "event",
      "wishing_well": "wishing_well"
    },
    "Amount": {
      "name": "Gacha.Amount.name",
      "help": "Gacha.Amount.help",
      "1": "1",
      "2": "2",
      "3": "3",
      "4": "4",
      "5": "5",
      "6": "6",
      "7": "7",
      "8": "8",
      "9": "9",
      "10": "10"
    },
    "UseTicket": {
      "name": "Gacha.UseTicket.name",
      "help": "Gacha.UseTicket.help"
    },
    "UseDrill": {
      "name": "Gacha.UseDrill.name",
      "help": "Gacha.UseDrill.help"
    }
  },
  "BattlePass": {
    "_info": {
      "name": "BattlePass._info.name",
      "help": "BattlePass._info.help"
    },
    "Collect": {
      "name": "BattlePass.Collect.name",
      "help": "BattlePass.Collect.help"
    }
  },
  "DataKey": {
    "_info": {
      "name": "DataKey._info.name",
      "help": "DataKey._info.help"
    },
    "Collect": {
      "name": "DataKey.Collect.name",
      "help": "DataKey.Collect.help"
    },
    "ForceCollect": {
      "name": "DataKey.ForceCollect.name",
      "help": "DataKey.ForceCollect.help"
    }
  },
  "Mail": {
    "_info": {
      "name": "Mail._info.name",
      "help": "Mail._info.help"
    },
    "Collect": {
      "name": "Mail.Collect.name",
      "help": "Mail.Collect.help"
    },
    "Filter": {
      "name": "Mail.Filter.name",
      "help": "Mail.Filter.help"
    },
    "Delete": {
      "name": "Mail.Delete.name",
      "help": "Mail.Delete.help"
    }
  },
  "SupplyPack": {
    "_info": {
      "name": "SupplyPack._info.name",
      "help": "SupplyPack._info.help"
    },
    "Collect": {
      "name": "SupplyPack.Collect.name",
      "help": "SupplyPack.Collect.help"
    },
    "DayOfWeek": {
      "name": "SupplyPack.DayOfWeek.name",
      "help": "SupplyPack.DayOfWeek.help",
      "0": "0",
      "1": "1",
      "2": "2",
      "3": "3",
      "4": "4",
      "5": "5",
      "6": "6"
    }
  },
  "Daily": {
    "_info": {
      "name": "Daily._info.name",
      "help": "Daily._info.help"
    },
    "UseDailySkip": {
      "name": "Daily.UseDailySkip.name",
      "help": "Daily.UseDailySkip.help"
    },
    "EscortMission": {
      "name": "Daily.EscortMission.name",
      "help": "Daily.EscortMission.help",
      "skip": "skip",
      "first": "first",
      "second": "second",
      "third": "third"
    },
    "EscortMissionFleet": {
      "name": "Daily.EscortMissionFleet.name",
      "help": "Daily.EscortMissionFleet.help",
      "1": "1",
      "2": "2",
      "3": "3",
      "4": "4",
      "5": "5",
      "6": "6"
    },
    "AdvanceMission": {
      "name": "Daily.AdvanceMission.name",
      "help": "Daily.AdvanceMission.help",
      "skip": "skip",
      "first": "first",
      "second": "second",
      "third": "third"
    },
    "AdvanceMissionFleet": {
      "name": "Daily.AdvanceMissionFleet.name",
      "help": "Daily.AdvanceMissionFleet.help",
      "1": "1",
      "2": "2",
      "3": "3",
      "4": "4",
      "5": "5",
      "6": "6"
    },
    "FierceAssault": {
      "name": "Daily.FierceAssault.name",
      "help": "Daily.FierceAssault.help",
      "skip": "skip",
      "first": "first",
      "second": "second",
      "third": "third"
    },
    "FierceAssaultFleet": {
      "name": "Daily.FierceAssaultFleet.name",
      "help": "Daily.FierceAssaultFleet.help",
      "1": "1",
      "2": "2",
      "3": "3",
      "4": "4",
      "5": "5",
      "6": "6"
    },
    "TacticalTraining": {
      "name": "Daily.TacticalTraining.name",
      "help": "Daily.TacticalTraining.help",
      "skip": "skip",
      "first": "first",
      "second": "second",
      "third": "third"
    },
    "TacticalTrainingFleet": {
      "name": "Daily.TacticalTrainingFleet.name",
      "help": "Daily.TacticalTrainingFleet.help",
      "1": "1",
      "2": "2",
      "3": "3",
      "4": "4",
      "5": "5",
      "6": "6"
    },
    "SupplyLineDisruption": {
      "name": "Daily.SupplyLineDisruption.name",
      "help": "Daily.SupplyLineDisruption.help",
      "skip": "skip",
      "first": "first",
      "second": "second",
      "third": "third"
    },
    "ModuleDevelopment": {
      "name": "Daily.ModuleDevelopment.name",
      "help": "Daily.ModuleDevelopment.help",
      "skip": "skip",
      "first": "first",
      "second": "second"
    },
    "ModuleDevelopmentFleet": {
      "name": "Daily.ModuleDevelopmentFleet.name",
      "help": "Daily.ModuleDevelopmentFleet.help",
      "1": "1",
      "2": "2",
      "3": "3",
      "4": "4",
      "5": "5",
      "6": "6"
    },
    "EmergencyModuleDevelopment": {
      "name": "Daily.EmergencyModuleDevelopment.name",
      "help": "Daily.EmergencyModuleDevelopment.help",
      "skip": "skip",
      "first": "first",
      "second": "second"
    },
    "EmergencyModuleDevelopmentFleet": {
      "name": "Daily.EmergencyModuleDevelopmentFleet.name",
      "help": "Daily.EmergencyModuleDevelopmentFleet.help",
      "1": "1",
      "2": "2",
      "3": "3",
      "4": "4",
      "5": "5",
      "6": "6"
    }
  },
  "Hard": {
    "_info": {
      "name": "Hard._info.name",
      "help": "Hard._info.help"
    },
    "HardStage": {
      "name": "Hard.HardStage.name",
      "help": "Hard.HardStage.help"
    },
    "HardFleet": {
      "name": "Hard.HardFleet.name",
      "help": "Hard.HardFleet.help",
      "1": "1",
      "2": "2"
    }
  },
  "Exercise": {
    "_info": {
      "name": "Exercise._info.name",
      "help": "Exercise._info.help"
    },
    "OpponentChooseMode": {
      "name": "Exercise.OpponentChooseMode.name",
      "help": "Exercise.OpponentChooseMode.help",
      "max_exp": "max_exp",
      "easiest": "easiest",
      "leftmost": "leftmost",
      "easiest_else_exp": "easiest_else_exp"
    },
    "OpponentTrial": {
      "name": "Exercise.OpponentTrial.name",
      "help": "Exercise.OpponentTrial.help"
    },
    "ExerciseStrategy": {
      "name": "Exercise.ExerciseStrategy.name",
      "help": "Exercise.ExerciseStrategy.help",
      "aggressive": "aggressive",
      "fri18": "fri18",
      "sat0": "sat0",
      "sat12": "sat12",
      "sat18": "sat18",
      "sun0": "sun0",
      "sun12": "sun12",
      "sun18": "sun18"
    },
    "LowHpThreshold": {
      "name": "Exercise.LowHpThreshold.name",
      "help": "Exercise.LowHpThreshold.help"
    },
    "LowHpConfirmWait": {
      "name": "Exercise.LowHpConfirmWait.name",
      "help": "Exercise.LowHpConfirmWait.help"
    },
    "OpponentRefreshValue": {
      "name": "Exercise.OpponentRefreshValue.name",
      "help": "Exercise.OpponentRefreshValue.help"
    },
    "OpponentRefreshRecord": {
      "name": "Exercise.OpponentRefreshRecord.name",
      "help": "Exercise.OpponentRefreshRecord.help"
    }
  },
  "Sos": {
    "_info": {
      "name": "Sos._info.name",
      "help": "Sos._info.help"
    },
    "Chapter": {
      "name": "Sos.Chapter.name",
      "help": "Sos.Chapter.help",
      "3": "3",
      "4": "4",
      "5": "5",
      "6": "6",
      "7": "7",
      "8": "8",
      "9": "9",
      "10": "10"
    }
  },
  "OpsiAshAssist": {
    "_info": {
      "name": "OpsiAshAssist._info.name",
      "help": "OpsiAshAssist._info.help"
    },
    "Tier": {
      "name": "OpsiAshAssist.Tier.name",
      "help": "OpsiAshAssist.Tier.help"
    }
  },
  "OpsiGeneral": {
    "_info": {
      "name": "OpsiGeneral._info.name",
      "help": "OpsiGeneral._info.help"
    },
    "UseLogger": {
      "name": "OpsiGeneral.UseLogger.name",
      "help": "OpsiGeneral.UseLogger.help"
    },
    "BuyActionPointLimit": {
      "name": "Buy AP X time(s)",
      "help": "Maximum number of buying AP.",
      "0": "Don't buy",
      "1": "1 (1000oil, 100AP)",
      "2": "2 (2000oil, 200AP)",
      "3": "3 (4000oil, 400AP)",
      "4": "4 (6000oil, 600AP)",
      "5": "5 (10000oil, 1000AP)"
    },
    "OilLimit": {
      "name": "OpsiGeneral.OilLimit.name",
      "help": "OpsiGeneral.OilLimit.help"
    },
    "RepairThreshold": {
      "name": "OpsiGeneral.RepairThreshold.name",
      "help": "OpsiGeneral.RepairThreshold.help"
    },
    "DoRandomMapEvent": {
      "name": "OpsiGeneral.DoRandomMapEvent.name",
      "help": "OpsiGeneral.DoRandomMapEvent.help"
    },
    "AkashiShopFilter": {
      "name": "OpsiGeneral.AkashiShopFilter.name",
      "help": "OpsiGeneral.AkashiShopFilter.help"
    }
  },
  "OpsiAshBeacon": {
    "_info": {
      "name": "OpsiAshBeacon._info.name",
      "help": "OpsiAshBeacon._info.help"
    },
    "AttackMode": {
      "name": "OpsiAshBeacon.AttackMode.name",
      "help": "OpsiAshBeacon.AttackMode.help",
      "current": "current",
      "current_dossier": "current_dossier"
    },
    "OneHitMode": {
      "name": "OpsiAshBeacon.OneHitMode.name",
      "help": "OpsiAshBeacon.OneHitMode.help"
    },
    "DossierAutoAttackMode": {
      "name": "OpsiAshBeacon.DossierAutoAttackMode.name",
      "help": "OpsiAshBeacon.DossierAutoAttackMode.help"
    },
    "RequestAssist": {
      "name": "OpsiAshBeacon.RequestAssist.name",
      "help": "OpsiAshBeacon.RequestAssist.help"
    },
    "EnsureFullyCollected": {
      "name": "OpsiAshBeacon.EnsureFullyCollected.name",
      "help": "OpsiAshBeacon.EnsureFullyCollected.help"
    }
  },
  "OpsiFleetFilter": {
    "_info": {
      "name": "OpsiFleetFilter._info.name",
      "help": "OpsiFleetFilter._info.help"
    },
    "Filter": {
      "name": "OpsiFleetFilter.Filter.name",
      "help": "OpsiFleetFilter.Filter.help"
    }
  },
  "OpsiFleet": {
    "_info": {
      "name": "OpsiFleet._info.name",
      "help": "OpsiFleet._info.help"
    },
    "Fleet": {
      "name": "OpsiFleet.Fleet.name",
      "help": "OpsiFleet.Fleet.help",
      "1": "1",
      "2": "2",
      "3": "3",
      "4": "4"
    },
    "Submarine": {
      "name": "OpsiFleet.Submarine.name",
      "help": "OpsiFleet.Submarine.help"
    }
  },
  "OpsiExplore": {
    "_info": {
      "name": "OpsiExplore._info.name",
      "help": "OpsiExplore._info.help"
    },
    "SpecialRadar": {
      "name": "OpsiExplore.SpecialRadar.name",
      "help": "OpsiExplore.SpecialRadar.help"
    },
    "ForceRun": {
      "name": "OpsiExplore.ForceRun.name",
      "help": "OpsiExplore.ForceRun.help"
    },
    "LastZone": {
      "name": "OpsiExplore.LastZone.name",
      "help": "OpsiExplore.LastZone.help"
    }
  },
  "OpsiShop": {
    "_info": {
      "name": "OpsiShop._info.name",
      "help": "OpsiShop._info.help"
    },
    "BuySupply": {
      "name": "OpsiShop.BuySupply.name",
      "help": "OpsiShop.BuySupply.help"
    }
  },
  "OpsiVoucher": {
    "_info": {
      "name": "OpsiVoucher._info.name",
      "help": "OpsiVoucher._info.help"
    },
    "Filter": {
      "name": "OpsiVoucher.Filter.name",
      "help": "OpsiVoucher.Filter.help"
    }
  },
  "OpsiDaily": {
    "_info": {
      "name": "OpsiDaily._info.name",
      "help": "OpsiDaily._info.help"
    },
    "DoMission": {
      "name": "OpsiDaily.DoMission.name",
      "help": "OpsiDaily.DoMission.help"
    },
    "UseTuningSample": {
      "name": "OpsiDaily.UseTuningSample.name",
      "help": "OpsiDaily.UseTuningSample.help"
    }
  },
  "OpsiObscure": {
    "_info": {
      "name": "OpsiObscure._info.name",
      "help": "OpsiObscure._info.help"
    },
    "ForceRun": {
      "name": "OpsiObscure.ForceRun.name",
      "help": "OpsiObscure.ForceRun.help"
    }
  },
  "OpsiAbyssal": {
    "_info": {
      "name": "OpsiAbyssal._info.name",
      "help": "OpsiAbyssal._info.help"
    },
    "ForceRun": {
      "name": "OpsiAbyssal.ForceRun.name",
      "help": "OpsiAbyssal.ForceRun.help"
    }
  },
  "OpsiStronghold": {
    "_info": {
      "name": "OpsiStronghold._info.name",
      "help": "OpsiStronghold._info.help"
    },
    "ForceRun": {
      "name": "OpsiStronghold.ForceRun.name",
      "help": "OpsiStronghold.ForceRun.help"
    }
  },
  "OpsiMonthBoss": {
    "_info": {
      "name": "OpsiMonthBoss._info.name",
      "help": "OpsiMonthBoss._info.help"
    },
    "Mode": {
      "name": "OpsiMonthBoss.Mode.name",
      "help": "OpsiMonthBoss.Mode.help",
      "normal": "normal",
      "normal_hard": "normal_hard"
    },
    "CheckAdaptability": {
      "name": "OpsiMonthBoss.CheckAdaptability.name",
      "help": "OpsiMonthBoss.CheckAdaptability.help"
    },
    "ForceRun": {
      "name": "OpsiMonthBoss.ForceRun.name",
      "help": "OpsiMonthBoss.ForceRun.help"
    }
  },
  "OpsiMeowfficerFarming": {
    "_info": {
      "name": "OpsiMeowfficerFarming._info.name",
      "help": "OpsiMeowfficerFarming._info.help"
    },
    "ActionPointPreserve": {
      "name": "OpsiMeowfficerFarming.ActionPointPreserve.name",
      "help": "OpsiMeowfficerFarming.ActionPointPreserve.help"
    },
    "HazardLevel": {
      "name": "OpsiMeowfficerFarming.HazardLevel.name",
      "help": "OpsiMeowfficerFarming.HazardLevel.help",
      "3": "3",
      "4": "4",
      "5": "5",
      "6": "6",
      "10": "10"
    },
    "TargetZone": {
      "name": "OpsiMeowfficerFarming.TargetZone.name",
      "help": "OpsiMeowfficerFarming.TargetZone.help"
    }
  },
  "OpsiHazard1Leveling": {
    "_info": {
      "name": "OpsiHazard1Leveling._info.name",
      "help": "OpsiHazard1Leveling._info.help"
    },
    "TargetZone": {
      "name": "OpsiHazard1Leveling.TargetZone.name",
      "help": "OpsiHazard1Leveling.TargetZone.help",
      "0": "0",
      "44": "44",
      "22": "22"
    }
  },
  "Daemon": {
    "_info": {
      "name": "Daemon._info.name",
      "help": "Daemon._info.help"
    },
    "EnterMap": {
      "name": "Daemon.EnterMap.name",
      "help": "Daemon.EnterMap.help"
    }
  },
  "OpsiDaemon": {
    "_info": {
      "name": "OpsiDaemon._info.name",
      "help": "OpsiDaemon._info.help"
    },
    "RepairShip": {
      "name": "OpsiDaemon.RepairShip.name",
      "help": "OpsiDaemon.RepairShip.help"
    },
    "SelectEnemy": {
      "name": "OpsiDaemon.SelectEnemy.name",
      "help": "OpsiDaemon.SelectEnemy.help"
    }
  },
  "Benchmark": {
    "_info": {
      "name": "Benchmark._info.name",
      "help": "Benchmark._info.help"
    },
    "DeviceType": {
      "name": "Benchmark.DeviceType.name",
      "help": "Benchmark.DeviceType.help",
      "emulator": "emulator",
      "emulator_android_12": "emulator_android_12",
      "plone_cloud_with_adb": "plone_cloud_with_adb",
      "phone_cloud_without_adb": "phone_cloud_without_adb",
      "android_phone": "android_phone",
      "android_phone_12": "android_phone_12",
      "android_phone_vmos": "android_phone_vmos"
    },
    "TestScene": {
      "name": "Benchmark.TestScene.name",
      "help": "Benchmark.TestScene.help",
      "screenshot_click": "screenshot_click",
      "screenshot": "screenshot",
      "click": "click"
    }
  },
  "AzurLaneUncensored": {
    "_info": {
      "name": "規制解除（中国サーバー以外実行しないでください）",
      "help": "中国サーバーしかつかえない、実行しないでください。\n仅国服使用。这个工具将执行：\n- 下载反和谐文件\n- 将文件推送至模拟器内\n- 重启游戏客户端"
    },
    "Repository": {
      "name": "反和谐仓库",
      "help": "一般不需要修改\n仓库 https://github.com/LmeSzinc/AzurLaneUncensored\n国内镜像（默认） https://gitee.com/LmeSzinc/AzurLaneUncensored"
    }
  },
  "GameManager": {
    "_info": {
      "name": "GameManager._info.name",
      "help": "GameManager._info.help"
    },
    "AutoRestart": {
      "name": "GameManager.AutoRestart.name",
      "help": "GameManager.AutoRestart.help"
    }
  },
  "Storage": {
    "_info": {
      "name": "Storage._info.name",
      "help": "Storage._info.help"
    },
    "Storage": {
      "name": "Storage.Storage.name",
      "help": "Storage.Storage.help"
    }
  },
  "Gui": {
    "Aside": {
      "Install": "インストール",
      "Home": "Gui.Aside.Home",
      "Develop": "開発",
      "Performance": "機能",
      "Setting": "設定",
      "AddAlas": "追加"
    },
    "Button": {
      "Start": "実行",
      "Stop": "中止",
      "ScrollON": "自動スクロール ON",
      "ScrollOFF": "自動スクロール OFF",
      "ClearLog": "ログクリーニング",
      "Setting": "設定",
      "CheckUpdate": "アップデータチェック",
      "ClickToUpdate": "アップデータ実行",
      "RetryUpdate": "アップデータ再試行",
      "CancelUpdate": "アップデータ中止"
    },
    "Toast": {
      "DisableTranslateMode": "クリックして翻訳モードを中止します",
      "ConfigSaved": "コンフィグ設定は保存されました",
      "AlasIsRunning": "スケジューラーはもう実行しています",
      "ClickToUpdate": "新しいアップデータがあります。クリックしてアップデータ"
    },
    "Status": {
      "Running": "実行中",
      "Inactive": "実行中止",
      "Warning": "エラー発生",
      "Updating": "アップデータを待っています"
    },
    "MenuAlas": {
      "Overview": "概要",
      "Log": "実行ログ"
    },
    "MenuDevelop": {
      "HomePage": "ホームページ",
      "Translate": "翻訳",
      "Update": "アップデータ",
      "Remote": "遠隔操作",
      "Utils": "ツール"
    },
    "Overview": {
      "Scheduler": "スケジューラー",
      "Log": "ログ",
      "Running": "実行中",
      "Pending": "隊列中",
      "Waiting": "Waiting",
      "NoTask": "No Task"
    },
    "AddAlas": {
      "PopupTitle": "新しいコンフィグを追加",
      "NewName": "コンフィグ名",
      "CopyFrom": "既存コンフィグからコピー",
      "Confirm": "追加",
      "FileExist": "既存コンフィグと同じネーミングとなっていますから別名前を入力してください",
      "InvalidChar": "コンフィグ名には下記の文字を含めることはできません：.\\/:*?\"<>|",
      "InvalidPrefixTemplate": "設定ファイル名は temlpate で始めることはできません"
    },
    "Update": {
      "UpToDate": "今Alasは最新バージョンです",
      "HaveUpdate": "新しいアップデータがあります",
      "UpdateStart": "アップデータ開始",
      "UpdateWait": "全てのプロセスの完了を待っています",
      "UpdateRun": "アップデータ中",
      "UpdateSuccess": "アップデータ完了、再起動しています",
      "UpdateFailed": "アップデータ失敗、./log/*_gui.txtでログをチェックしてください",
      "UpdateChecking": "アップデータチェック中",
      "UpdateCancel": "アップデータ中止、再起動しています",
      "UpdateFinish": "アップデータ完了、再起動してください",
      "Local": "ロケール",
      "Upstream": "オンライン",
      "Author": "提出者",
      "Time": "提出時間",
      "Message": "提出内容",
      "DisabledWarn": "アップデータモジュールは稼働されませんのでAlasを再起動してください",
      "DetailedHistory": "詳しい提出履歴"
    },
    "Remote": {
      "Running": "実行中",
      "NotRunning": "サーバーとの接続が中断したため、実行していない",
      "NotEnable": "未启用，在 deploy.yaml 中设置 webui 密码并启用远程控制",
      "EntryPoint": "远程访问 url 地址:",
      "ConfigureHint": "配置教程：",
      "SSHNotInstall": "システムでsshツールが探さない、sshツールをインストールしてください"
    },
    "Text": {
      "InvalidFeedBack": "フォーマットエラー。 例：{0}",
      "Clear": "消除"
    }
  }
}<|MERGE_RESOLUTION|>--- conflicted
+++ resolved
@@ -642,11 +642,8 @@
       "name": "Campaign.Event.name",
       "help": "Campaign.Event.help",
       "campaign_main": "campaign_main",
-<<<<<<< HEAD
       "event_20230817_cn": "愚者の天秤",
-=======
       "event_20220414_cn": "極夜照らす幻光（復刻）",
->>>>>>> 7c088ed5
       "event_20230803_cn": "燃ゆる聖都の回想曲",
       "event_20211125_cn": "弧光は交わる世界にて（復刻）",
       "event_20200917_cn": "刹那觀る胡蝶の夢（復刻）",
