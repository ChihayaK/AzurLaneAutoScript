# --------------------
# Define argument group of tasks.
# --------------------

# ==================== Alas ====================

Alas:
  - Emulator
  - RestartEmulator
  - Error
  - Optimization
  - DropRecord
General:
  - Retirement
Restart:
  - Scheduler

# ==================== Farm ====================

Main:
  - Scheduler
  - Campaign
  - StopCondition
  - Fleet
  - Submarine
  - Emotion
  - HpControl
  - EnemyPriority
Main2:
  - Scheduler
  - Campaign
  - StopCondition
  - Fleet
  - Submarine
  - Emotion
  - HpControl
  - EnemyPriority
Main3:
  - Scheduler
  - Campaign
  - StopCondition
  - Fleet
  - Submarine
  - Emotion
  - HpControl
  - EnemyPriority
GemsFarming:
  - Scheduler
  - GemsFarming
  - Campaign
  - StopCondition
  - Fleet
  - Submarine
  - Emotion
  - EnemyPriority

# ==================== Event ====================

EventGeneral:
  - EventGeneral
  - TaskBalancer
Event:
  - Scheduler
  - Campaign
  - StopCondition
  - Fleet
  - Submarine
  - Emotion
  - HpControl
  - EnemyPriority
Event2:
  - Scheduler
  - Campaign
  - StopCondition
  - Fleet
  - Submarine
  - Emotion
  - HpControl
  - EnemyPriority
EventA:
  - Scheduler
  - EventDaily
  - Campaign
  - StopCondition
  - Fleet
  - Submarine
  - Emotion
  - HpControl
  - EnemyPriority
EventB:
  - Scheduler
  - EventDaily
  - Campaign
  - StopCondition
  - Fleet
  - Submarine
  - Emotion
  - HpControl
  - EnemyPriority
EventC:
  - Scheduler
  - EventDaily
  - Campaign
  - StopCondition
  - Fleet
  - Submarine
  - Emotion
  - HpControl
  - EnemyPriority
EventD:
  - Scheduler
  - EventDaily
  - Campaign
  - StopCondition
  - Fleet
  - Submarine
  - Emotion
  - HpControl
  - EnemyPriority
EventSp:
  - Scheduler
  - Campaign
  - StopCondition
  - Fleet
  - Submarine
  - Emotion
  - HpControl
  - EnemyPriority
Raid:
  - Scheduler
  - Raid
  - Campaign
  - StopCondition
  - Emotion
RaidDaily:
  - Scheduler
  - RaidDaily
  - Campaign
  - StopCondition
  - Emotion
MaritimeEscort:
  - Scheduler
  - MaritimeEscort

# ==================== Reward ====================

Commission:
  - Scheduler
  - Commission
Tactical:
  - Scheduler
  - Tactical
  - ControlExpOverflow
  - AddNewStudent
Research:
  - Scheduler
  - Research
Dorm:
  - Scheduler
  - Dorm
Meowfficer:
  - Scheduler
  - Meowfficer
  - MeowfficerTrain
Guild:
  - Scheduler
  - GuildLogistics
  - GuildOperation
Reward:
  - Scheduler
  - Reward

# ==================== DailyReward ====================

ShopFrequent:
  - Scheduler
  - GeneralShop
ShopOnce:
  - Scheduler
  - GuildShop
  - MedalShop2
  - MeritShop
  - CoreShop
Shipyard:
  - Scheduler
  - Shipyard
Gacha:
  - Scheduler
  - Gacha
Freebies:
  - Scheduler
  - BattlePass
  - DataKey
  - Mail
  - SupplyPack

# ==================== DailyMission ====================

Daily:
  - Scheduler
  - Daily
Hard:
  - Scheduler
  - Hard
Exercise:
  - Scheduler
  - Exercise
Sos:
  - Scheduler
  - Sos
  - Campaign
  - StopCondition
  - Fleet
  - Submarine
  - Emotion
  - HpControl
  - EnemyPriority
WarArchives:
  - Scheduler
  - Campaign
  - StopCondition
  - Fleet
  - Submarine
  - Emotion
  - HpControl
  - EnemyPriority

# ==================== Opsi ====================

OpsiGeneral:
  - OpsiGeneral
OpsiAshBeacon:
  - Scheduler
  - OpsiAshBeacon
  - OpsiDossierBeacon
OpsiAshAssist:
  - Scheduler
  - OpsiAshAssist
OpsiExplore:
  - Scheduler
  - OpsiExplore
  - OpsiFleet
OpsiShop:
  - Scheduler
  - OpsiShop
OpsiDaily:
  - Scheduler
  - OpsiDaily
  - OpsiFleet
OpsiObscure:
  - Scheduler
  - OpsiObscure
  - OpsiFleet
OpsiAbyssal:
  - Scheduler
  - OpsiAbyssal
  - OpsiFleetFilter
OpsiStronghold:
  - Scheduler
  - OpsiStronghold
  - OpsiFleetFilter
OpsiMeowfficerFarming:
  - Scheduler
  - OpsiMeowfficerFarming
  - OpsiFleet
<<<<<<< HEAD
OpsiHazard1Leveling:
  - Scheduler
  - OpsiHazard1Leveling
  - OpsiFleet
=======
OpsiCrossMonth:
  - Scheduler
>>>>>>> fbf17e30

# ==================== Tool ====================

Daemon:
  - Daemon
OpsiDaemon:
  - OpsiDaemon
Benchmark:
  - Benchmark
AzurLaneUncensored:
  - AzurLaneUncensored
GameManager:
  - GameManager<|MERGE_RESOLUTION|>--- conflicted
+++ resolved
@@ -263,15 +263,12 @@
   - Scheduler
   - OpsiMeowfficerFarming
   - OpsiFleet
-<<<<<<< HEAD
 OpsiHazard1Leveling:
   - Scheduler
   - OpsiHazard1Leveling
   - OpsiFleet
-=======
 OpsiCrossMonth:
   - Scheduler
->>>>>>> fbf17e30
 
 # ==================== Tool ====================
 
