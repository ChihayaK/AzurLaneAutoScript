import copy
import datetime
import operator
import threading

import pywebio

from module.base.filter import Filter
from module.config.config_generated import GeneratedConfig
from module.config.config_manual import ManualConfig, OutputConfig
from module.config.config_updater import ConfigUpdater
from module.config.watcher import ConfigWatcher
from module.config.utils import *
from module.exception import RequestHumanTakeover, ScriptError
from module.logger import logger
from module.map.map_grids import SelectedGrids


class TaskEnd(Exception):
    pass


class Function:
    def __init__(self, data):
        self.enable = deep_get(data, keys="Scheduler.Enable", default=False)
        self.command = deep_get(data, keys="Scheduler.Command", default="Unknown")
        self.next_run = deep_get(data, keys="Scheduler.NextRun", default=DEFAULT_TIME)

    def __str__(self):
        enable = "Enable" if self.enable else "Disable"
        return f"{self.command} ({enable}, {str(self.next_run)})"

    __repr__ = __str__

    def __eq__(self, other):
        if not isinstance(other, Function):
            return False

        if self.command == other.command and self.next_run == other.next_run:
            return True
        else:
            return False


def name_to_function(name):
    """
    Args:
        name (str):

    Returns:
        Function:
    """
    function = Function({})
    function.command = name
    function.enable = True
    return function


class AzurLaneConfig(ConfigUpdater, ManualConfig, GeneratedConfig, ConfigWatcher):
    stop_event: threading.Event = None
    bound = {}

    # Class property
    is_hoarding_task = True

    def __setattr__(self, key, value):
        if key in self.bound:
            path = self.bound[key]
            self.modified[path] = value
            if self.auto_update:
                self.update()
        else:
            super().__setattr__(key, value)

    def __init__(self, config_name, task=None):
        logger.attr("Server", self.SERVER)
        # This will read ./config/<config_name>.json
        self.config_name = config_name
        # Raw json data in yaml file.
        self.data = {}
        # Modified arguments. Key: Argument path in yaml file. Value: Modified value.
        # All variable modifications will be record here and saved in method `save()`.
        self.modified = {}
        # Key: Argument name in GeneratedConfig. Value: Path in `data`.
        self.bound = {}
        # If write after every variable modification.
        self.auto_update = True
        # Force override variables
        # Key: Argument name in GeneratedConfig. Value: Modified value.
        self.overridden = {}
        # Scheduler queue, will be updated in `get_next_task()`, list of Function objects
        # pending_task: Run time has been reached, but haven't been run due to task scheduling.
        # waiting_task: Run time haven't been reached, wait needed.
        self.pending_task = []
        self.waiting_task = []
        # Task to run and bind.
        # Task means the name of the function to run in AzurLaneAutoScript class.
        self.task: Function
        if config_name == "template":
            # For dev tools
            logger.info("Using template config, which is read only")
            self.auto_update = False
            self.task = name_to_function("template")
        else:
            self.load()
            if task is None:
                # Bind `Alas` by default which includes emulator settings.
                task = name_to_function("Alas")
            else:
                # Bind a specific task for debug purpose.
                task = name_to_function(task)
            self.bind(task)
            self.task = task
            self.save()

    def load(self):
        self.data = self.read_file(self.config_name)
        self.config_override()

        for path, value in self.modified.items():
            deep_set(self.data, keys=path, value=value)

    def bind(self, func, func_set=None):
        """
        Args:
            func (str, Function): Function to run
            func_set (set): Set of tasks to be bound
        """
        if func_set is None:
            func_set = {"General", "Alas"}
        if isinstance(func, Function):
            func = func.command
        func_set.add(func)
        if func.startswith("Opsi"):
            func_set.add("OpsiGeneral")
        if (
            func.startswith("Event")
            or func.startswith("Raid")
            or func in ["MaritimeEscort", "GemsFarming"]
        ):
            func_set.add("EventGeneral")
            func_set.add("TaskBalancer")
        logger.info(f"Bind task {func_set}")

        # Bind arguments
        visited = set()
        self.bound.clear()
        for func in func_set:
            func_data = self.data.get(func, {})
            for group, group_data in func_data.items():
                for arg, value in group_data.items():
                    path = f"{group}.{arg}"
                    if path in visited:
                        continue
                    arg = path_to_arg(path)
                    super().__setattr__(arg, value)
                    self.bound[arg] = f"{func}.{path}"
                    visited.add(path)

        # Override arguments
        for arg, value in self.overridden.items():
            super().__setattr__(arg, value)

    @property
    def hoarding(self):
        minutes = int(
            deep_get(
                self.data, keys="Alas.Optimization.TaskHoardingDuration", default=0
            )
        )
        return timedelta(minutes=max(minutes, 0))

    @property
    def close_game(self):
        return deep_get(
            self.data, keys="Alas.Optimization.CloseGameDuringWait", default=False
        )

    def get_next_task(self):
        """
        Calculate tasks, set pending_task and waiting_task
        """
        pending = []
        waiting = []
        error = []
        now = datetime.now()
        if AzurLaneConfig.is_hoarding_task:
            now -= self.hoarding
        for func in self.data.values():
            func = Function(func)
            if not func.enable:
                continue
            if not isinstance(func.next_run, datetime):
                error.append(func)
            elif func.next_run < now:
                pending.append(func)
            else:
                waiting.append(func)

        f = Filter(regex=r"(.*)", attr=["command"])
        f.load(self.SCHEDULER_PRIORITY)
        if pending:
            pending = f.apply(pending)
        if waiting:
            waiting = f.apply(waiting)
            waiting = sorted(waiting, key=operator.attrgetter("next_run"))
        if error:
            pending = error + pending

        self.pending_task = pending
        self.waiting_task = waiting

    def get_next(self):
        """
        Returns:
            Function: Command to run
        """
        self.get_next_task()

        if self.pending_task:
            AzurLaneConfig.is_hoarding_task = False
            logger.info(f"Pending tasks: {[f.command for f in self.pending_task]}")
            task = self.pending_task[0]
            logger.attr("Task", task)
            return task
        else:
            AzurLaneConfig.is_hoarding_task = True

        if self.waiting_task:
            logger.info("No task pending")
            task = copy.deepcopy(self.waiting_task[0])
            task.next_run = (task.next_run + self.hoarding).replace(microsecond=0)
            logger.attr("Task", task)
            return task
        else:
            logger.critical("No task waiting or pending")
            logger.critical("Please enable at least one task")
            raise RequestHumanTakeover

    def save(self, mod_name='alas'):
        if not self.modified:
            return False

        for path, value in self.modified.items():
            deep_set(self.data, keys=path, value=value)

        logger.info(
            f"Save config {filepath_config(self.config_name, mod_name)}, {dict_to_kv(self.modified)}"
        )
        # Don't use self.modified = {}, that will create a new object.
        self.modified.clear()
        self.write_file(self.config_name, data=self.data)

    def update(self):
        self.load()
        self.config_override()
        self.bind(self.task)
        self.save()

    def config_override(self):
        now = datetime.now().replace(microsecond=0)
        limited = set()

        def limit_next_run(tasks, limit):
            for task in tasks:
                if task in limited:
                    continue
                limited.add(task)
                next_run = deep_get(
                    self.data, keys=f"{task}.Scheduler.NextRun", default=None
                )
                if isinstance(next_run, datetime) and next_run > limit:
                    deep_set(self.data, keys=f"{task}.Scheduler.NextRun", value=now)

        for task in ["Commission", "Research", "Reward"]:
            enable = deep_get(
                self.data, keys=f"{task}.Scheduler.Enable", default=None
            )
            if enable is not None and not enable:
                self.modified[f"{task}.Scheduler.Enable"] = True
        force_enable = list

        force_enable(
            [
                "Commission",
                "Research",
                "Reward",
            ]
        )
        limit_next_run(["Commission", "Reward"], limit=now + timedelta(hours=12, seconds=-1))
        limit_next_run(["Research"], limit=now + timedelta(hours=24, seconds=-1))
<<<<<<< HEAD
        limit_next_run(
            ["OpsiExplore", "OpsiVoucher"], limit=now + timedelta(days=31, seconds=-1)
        )
=======
        limit_next_run(["OpsiExplore", "OpsiCrossMonth"], limit=now + timedelta(days=31, seconds=-1))
>>>>>>> c9d296ad
        limit_next_run(self.args.keys(), limit=now + timedelta(hours=24, seconds=-1))

    def override(self, **kwargs):
        """
        Override anything you want.
        Variables stall remain overridden even config is reloaded from yaml file.
        Note that this method is irreversible.
        """
        for arg, value in kwargs.items():
            self.overridden[arg] = value
            super().__setattr__(arg, value)

    def set_record(self, **kwargs):
        """
        Args:
            **kwargs: For example, `Emotion1_Value=150`
                will set `Emotion1_Value=150` and `Emotion1_Record=now()`
        """
        with self.multi_set():
            for arg, value in kwargs.items():
                record = arg.replace("Value", "Record")
                self.__setattr__(arg, value)
                self.__setattr__(record, datetime.now().replace(microsecond=0))

    def multi_set(self):
        """
        Set multiple arguments but save once.

        Examples:
            with self.config.multi_set():
                self.config.foo1 = 1
                self.config.foo2 = 2
        """
        return MultiSetWrapper(main=self)

    def cross_get(self, keys, default=None):
        """
        Get configs from other tasks.

        Args:
            keys (str, list[str]): Such as `{task}.Scheduler.Enable`
            default:

        Returns:
            Any:
        """
        return deep_get(self.data, keys=keys, default=default)

    def cross_set(self, keys, value):
        """
        Set configs to other tasks.

        Args:
            keys (str, list[str]): Such as `{task}.Scheduler.Enable`
            value (Any):

        Returns:
            Any:
        """
        self.modified[keys] = value
        if self.auto_update:
            self.update()

    def task_delay(self, success=None, server_update=None, target=None, minute=None, task=None):
        """
        Set Scheduler.NextRun
        Should set at least one arguments.
        If multiple arguments are set, use the nearest.

        Args:
            success (bool):
                If True, delay Scheduler.SuccessInterval
                If False, delay Scheduler.FailureInterval
            server_update (bool, list, str):
                If True, delay to nearest Scheduler.ServerUpdate
                If type is list or str, delay to such server update
            target (datetime.datetime, str, list):
                Delay to such time.
            minute (int, float, tuple):
                Delay several minutes.
            task (str):
                Set across task. None for current task.
        """

        def ensure_delta(delay):
            return timedelta(seconds=int(ensure_time(delay, precision=3) * 60))

        run = []
        if success is not None:
            interval = (
                self.Scheduler_SuccessInterval
                if success
                else self.Scheduler_FailureInterval
            )
            run.append(datetime.now() + ensure_delta(interval))
        if server_update is not None:
            if server_update is True:
                server_update = self.Scheduler_ServerUpdate
            run.append(get_server_next_update(server_update))
        if target is not None:
            target = [target] if not isinstance(target, list) else target
            target = nearest_future(target)
            run.append(target)
        if minute is not None:
            run.append(datetime.now() + ensure_delta(minute))

        if len(run):
            run = min(run).replace(microsecond=0)
            kv = dict_to_kv(
                {
                    "success": success,
                    "server_update": server_update,
                    "target": target,
                    "minute": minute,
                },
                allow_none=False,
            )
            logger.info(f"Delay task `{self.task.command}` to {run} ({kv})")
            if task is None:
                task = self.task.command
            self.modified[f'{task}.Scheduler.NextRun'] = run
            self.update()
        else:
            raise ScriptError(
                "Missing argument in delay_next_run, should set at least one"
            )

    def opsi_task_delay(self, recon_scan=False, submarine_call=False, ap_limit=False):
        """
        Delay the NextRun of all OpSi tasks.

        Args:
            recon_scan (bool): True to delay all tasks requiring recon scan 27 min.
            submarine_call (bool): True to delay all tasks requiring submarine call 60 min.
            ap_limit (bool): True to delay all tasks requiring action points 360 min.
        """
        if not recon_scan and not submarine_call and not ap_limit:
            return None
        kv = dict_to_kv(
            {
                "recon_scan": recon_scan,
                "submarine_call": submarine_call,
                "ap_limit": ap_limit,
            }
        )

        def delay_tasks(task_list, minutes):
            next_run = datetime.now().replace(microsecond=0) + timedelta(
                minutes=minutes
            )
            for task in task_list:
                keys = f"{task}.Scheduler.NextRun"
                current = deep_get(self.data, keys=keys, default=DEFAULT_TIME)
                if current < next_run:
                    logger.info(f"Delay task `{task}` to {next_run} ({kv})")
                    self.modified[keys] = next_run

        def is_submarine_call(task):
            return (
                deep_get(self.data, keys=f"{task}.OpsiFleet.Submarine", default=False)
                or "submarine"
                in deep_get(
                    self.data, keys=f"{task}.OpsiFleetFilter.Filter", default=""
                ).lower()
            )

        def is_force_run(task):
            return (
                deep_get(self.data, keys=f"{task}.OpsiExplore.ForceRun", default=False)
                or deep_get(
                    self.data, keys=f"{task}.OpsiObscure.ForceRun", default=False
                )
                or deep_get(
                    self.data, keys=f"{task}.OpsiAbyssal.ForceRun", default=False
                )
                or deep_get(
                    self.data, keys=f"{task}.OpsiStronghold.ForceRun", default=False
                )
            )

        def is_special_radar(task):
            return deep_get(
                self.data, keys=f"{task}.OpsiExplore.SpecialRadar", default=False
            )

        if recon_scan:
            tasks = SelectedGrids(["OpsiExplore", "OpsiObscure", "OpsiStronghold"])
            tasks = tasks.delete(tasks.filter(is_force_run)).delete(
                tasks.filter(is_special_radar)
            )
            delay_tasks(tasks, minutes=27)
        if submarine_call:
            tasks = SelectedGrids(
                [
                    "OpsiExplore",
                    "OpsiDaily",
                    "OpsiObscure",
                    "OpsiAbyssal",
                    "OpsiStronghold",
                    "OpsiMeowfficerFarming",
                ]
            )
            tasks = tasks.filter(is_submarine_call).delete(tasks.filter(is_force_run))
            delay_tasks(tasks, minutes=60)
        if ap_limit:
            tasks = SelectedGrids(
                [
                    "OpsiExplore",
                    "OpsiDaily",
                    "OpsiObscure",
                    "OpsiAbyssal",
                    "OpsiStronghold",
                    "OpsiMeowfficerFarming",
                ]
            )
            if get_os_reset_remain() > 0:
                delay_tasks(tasks, minutes=360)
            else:
                logger.info("Just less than 1 day to OpSi reset, delay 2.5 hours")
                delay_tasks(tasks, minutes=150)

        self.update()

    def task_call(self, task, force_call=True):
        """
        Call another task to run.

        That task will run when current task finished.
        But it might not be run because:
        - Other tasks should run first according to SCHEDULER_PRIORITY
        - Task is disabled by user

        Args:
            task (str): Task name to call, such as `Restart`
            force_call (bool):

        Returns:
            bool: If called.
        """
        if deep_get(self.data, keys=f"{task}.Scheduler.NextRun", default=None) is None:
            raise ScriptError(f"Task to call: `{task}` does not exist in user config")

        if force_call or deep_get(
            self.data, keys=f"{task}.Scheduler.Enable", default=False
        ):
            logger.info(f"Task call: {task}")
            self.modified[f"{task}.Scheduler.NextRun"] = datetime.now().replace(
                microsecond=0
            )
            self.modified[f"{task}.Scheduler.Enable"] = True
            if self.auto_update:
                self.update()
            return True
        else:
            logger.info(f"Task call: {task} (skipped because disabled by user)")
            return False

    @staticmethod
    def task_stop(message=""):
        """
        Stop current task.

        Raises:
            TaskEnd:
        """
        if message:
            raise TaskEnd(message)
        else:
            raise TaskEnd

    def task_switched(self):
        """
        Check if needs to switch task.

        Raises:
            bool: If task switched
        """
        # Update event
        if self.stop_event is not None:
            if self.stop_event.is_set():
                return True
        prev = self.task
        self.load()
        new = self.get_next()
        if prev == new:
            logger.info(f"Continue task `{new}`")
            return False
        else:
            logger.info(f"Switch task `{prev}` to `{new}`")
            return True

    def check_task_switch(self, message=""):
        """
        Stop current task when task switched.

        Raises:
            TaskEnd:
        """
        if self.task_switched():
            self.task_stop(message=message)

    @property
    def campaign_name(self):
        """
        Sub-directory name when saving drop record.
        """
        name = self.Campaign_Name.lower().replace("-", "_")
        if name[0].isdigit():
            name = "campaign_" + str(name)
        if self.Campaign_Mode == "hard":
            name += "_hard"
        return name

    """
    The following configs and methods are used to be compatible with the old.
    """

    def merge(self, other):
        """
        Args:
            other (AzurLaneConfig, Config):

        Returns:
            AzurLaneConfig
        """
        # Since all tasks run independently, there's no need to separate configs
        # config = copy.copy(self)
        config = self

        for attr in dir(config):
            if attr.endswith("__"):
                continue
            if hasattr(other, attr):
                value = other.__getattribute__(attr)
                if value is not None:
                    config.__setattr__(attr, value)

        return config

    @property
    def DEVICE_SCREENSHOT_METHOD(self):
        return self.Emulator_ScreenshotMethod

    @property
    def DEVICE_CONTROL_METHOD(self):
        return self.Emulator_ControlMethod

    @property
    def FLEET_1(self):
        return self.Fleet_Fleet1

    @property
    def FLEET_2(self):
        return self.Fleet_Fleet2

    @FLEET_2.setter
    def FLEET_2(self, value):
        self.override(Fleet_Fleet2=value)

    @property
    def SUBMARINE(self):
        return self.Submarine_Fleet

    @SUBMARINE.setter
    def SUBMARINE(self, value):
        self.override(Submarine_Fleet=value)

    _fleet_boss = 0

    @property
    def FLEET_BOSS(self):
        if self._fleet_boss:
            return self._fleet_boss
        if self.Fleet_Fleet2:
            if self.Fleet_FleetOrder in [
                "fleet1_mob_fleet2_boss",
                "fleet1_boss_fleet2_mob",
            ]:
                return 2
            else:
                return 1
        else:
            return 1

    @FLEET_BOSS.setter
    def FLEET_BOSS(self, value):
        self._fleet_boss = value

    def temporary(self, **kwargs):
        """
        Cover some settings, and recover later.

        Usage:
        backup = self.config.cover(ENABLE_DAILY_REWARD=False)
        # do_something()
        backup.recover()

        Args:
            **kwargs:

        Returns:
            ConfigBackup:
        """
        backup = ConfigBackup(config=self)
        backup.cover(**kwargs)
        return backup


pywebio.output.Output = OutputConfig
pywebio.pin.Output = OutputConfig


class ConfigBackup:
    def __init__(self, config):
        """
        Args:
            config (AzurLaneConfig):
        """
        self.config = config
        self.backup = {}
        self.kwargs = {}

    def cover(self, **kwargs):
        self.kwargs = kwargs
        for key, value in kwargs.items():
            self.backup[key] = self.config.__getattribute__(key)
            self.config.__setattr__(key, value)

    def recover(self):
        for key, value in self.backup.items():
            self.config.__setattr__(key, value)


class MultiSetWrapper:
    def __init__(self, main):
        """
        Args:
            main (AzurLaneConfig):
        """
        self.main = main
        self.in_wrapper = False

    def __enter__(self):
        if self.main.auto_update:
            self.main.auto_update = False
        else:
            self.in_wrapper = True
        return self

    def __exit__(self, exc_type, exc_val, exc_tb):
        if not self.in_wrapper:
            self.main.update()
            self.main.auto_update = True<|MERGE_RESOLUTION|>--- conflicted
+++ resolved
@@ -289,13 +289,7 @@
         )
         limit_next_run(["Commission", "Reward"], limit=now + timedelta(hours=12, seconds=-1))
         limit_next_run(["Research"], limit=now + timedelta(hours=24, seconds=-1))
-<<<<<<< HEAD
-        limit_next_run(
-            ["OpsiExplore", "OpsiVoucher"], limit=now + timedelta(days=31, seconds=-1)
-        )
-=======
-        limit_next_run(["OpsiExplore", "OpsiCrossMonth"], limit=now + timedelta(days=31, seconds=-1))
->>>>>>> c9d296ad
+        limit_next_run(["OpsiExplore", "OpsiCrossMonth", "OpsiVoucher"], limit=now + timedelta(days=31, seconds=-1))
         limit_next_run(self.args.keys(), limit=now + timedelta(hours=24, seconds=-1))
 
     def override(self, **kwargs):
