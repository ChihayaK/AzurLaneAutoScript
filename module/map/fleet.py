import itertools

from module.base.timer import Timer
from module.exception import MapWalkError, MapEnemyMoved
from module.handler.ambush import AmbushHandler
from module.logger import logger
from module.map.camera import Camera
from module.map.map_base import SelectedGrids
from module.map.map_base import location2node, location_ensure
from module.map.utils import match_movable


class Fleet(Camera, AmbushHandler):
    fleet_1_location = ()
    fleet_2_location = ()
    fleet_current_index = 1
    battle_count = 0
    mystery_count = 0
    siren_count = 0
    fleet_ammo = 5
    ammo_count = 3

    @property
    def fleet_1(self):
        if self.fleet_current_index != 1:
            self.fleet_switch()
        return self

    @fleet_1.setter
    def fleet_1(self, value):
        self.fleet_1_location = value

    @property
    def fleet_2(self):
        if self.fleet_current_index != 2:
            self.fleet_switch()
        return self

    @fleet_2.setter
    def fleet_2(self, value):
        self.fleet_2_location = value

    @property
    def fleet_current(self):
        if self.fleet_current_index == 2:
            return self.fleet_2_location
        else:
            return self.fleet_1_location

    @fleet_current.setter
    def fleet_current(self, value):
        if self.fleet_current_index == 2:
            self.fleet_2_location = value
        else:
            self.fleet_1_location = value

    @property
    def fleet_boss(self):
        if self.config.FLEET_BOSS == 2 and self.config.FLEET_2:
            return self.fleet_2
        else:
            return self.fleet_1

    @property
    def fleet_boss_index(self):
        if self.config.FLEET_BOSS == 2 and self.config.FLEET_2:
            return 2
        else:
            return 1

    @property
    def fleet_step(self):
        if not self.config.MAP_HAS_FLEET_STEP:
            return 0
        if self.fleet_current_index == 2:
            return self.config.Fleet_Fleet2Step
        else:
            return self.config.Fleet_Fleet1Step

    def fleet_switch(self):
        self.fleet_switch_click()
        self.fleet_current_index = 1 if self.fleet_current_index == 2 else 2
        self.camera = self.fleet_current
        self.update()
        self.find_path_initial()
        self.map.show_cost()
        self.show_fleet()
        self.hp_get()
        self.lv_get()
        self.handle_strategy(index=self.fleet_current_index)

    def switch_to(self):
        pass

    round = 0
    enemy_round = {}

    def round_next(self):
        """
        Call this method after fleet arrived.
        """
        if not self.config.MAP_HAS_MOVABLE_ENEMY and not self.config.MAP_HAS_MAZE:
            return False
        self.round += 1
        logger.info(f'Round: {self.round}, enemy_round: {self.enemy_round}')

    def round_battle(self):
        """
        Call this method after cleared an enemy.
        """
        if not self.config.MAP_HAS_MOVABLE_ENEMY:
            return False
        if not self.map.select(is_siren=True):
            if self.config.MAP_HAS_MOVABLE_NORMAL_ENEMY:
                if not self.map.select(is_enemy=True):
                    self.enemy_round = {}
            else:
                self.enemy_round = {}
        try:
            data = self.map.spawn_data[self.battle_count]
        except IndexError:
            data = {}
        enemy = data.get('siren', 0)
        if self.config.MAP_HAS_MOVABLE_NORMAL_ENEMY:
            enemy += data.get('enemy', 0)
        if enemy > 0:
            r = self.round
            self.enemy_round[r] = self.enemy_round.get(r, 0) + enemy

    def round_reset(self):
        """
        Call this method after entering map.
        """
        self.round = 0
        self.enemy_round = {}

    @property
    def round_enemy_turn(self):
        """
        Returns:
            tuple[int]: Enemy moves once after player move X times.
                        It's a tuple because different enemy may have different X.
        """
        if self.config.MAP_HAS_MOVABLE_ENEMY:
            if self.config.MAP_HAS_MOVABLE_NORMAL_ENEMY:
                return tuple(set((list(self.config.MOVABLE_ENEMY_TURN) + list(self.config.MOVABLE_NORMAL_ENEMY_TURN))))
            else:
                return self.config.MOVABLE_ENEMY_TURN
        else:
            if self.config.MAP_HAS_MOVABLE_NORMAL_ENEMY:
                return self.config.MOVABLE_NORMAL_ENEMY_TURN
            else:
                return tuple()

    @property
    def round_is_new(self):
        """
        Usually, MOVABLE_ENEMY_TURN = 2.
        So a walk round is `player - player - enemy`, player moves twice, enemy moves once.

        Different sirens have different MOVABLE_ENEMY_TURN:
            2: Non-siren elite, SIREN_CL
            3: SIREN_CA

        Returns:
            bool: If it's a new walk round, which means enemies have moved.
        """
        if not self.config.MAP_HAS_MOVABLE_ENEMY:
            return False
        for enemy in self.enemy_round.keys():
            for turn in self.round_enemy_turn:
                if self.round - enemy > 0 and (self.round - enemy) % turn == 0:
                    return True

        return False

    @property
    def round_wait(self):
        """
        Returns:
            float: Seconds to wait enemies moving.
        """
        second = 0
        if self.config.MAP_HAS_MOVABLE_ENEMY:
            count = 0
            for enemy, c in self.enemy_round.items():
                for turn in self.round_enemy_turn:
                    if self.round + 1 - enemy > 0 and (self.round + 1 - enemy) % turn == 0:
                        count += c
                        break
            second += count * self.config.MAP_SIREN_MOVE_WAIT

        if self.config.MAP_HAS_MAZE:
            if (self.round + 1) % 3 == 0:
                second += 1.0

        return second

    @property
    def round_maze_changed(self):
        """
        Returns:
            bool: If maze changed at the start of this round.
        """
        if not self.config.MAP_HAS_MAZE:
            return False
        return self.round != 0 and self.round % 3 == 0

    def maze_active_on(self, grid):
        """
        Args:
            grid:

        Returns:
            bool: If maze wall is on a the specific grid.
        """
        if not self.config.MAP_HAS_MAZE:
            return False

        grid = self.map[location_ensure(grid)]
        if not grid.is_maze:
            return False
        return self.round % self.map.maze_round in grid.maze_round

    movable_before: SelectedGrids
    movable_before_normal: SelectedGrids

    @property
    def _walk_sight(self):
        sight = self.map.camera_sight
        return (sight[0], 0, sight[2], sight[3])

    def _goto(self, location, expected=''):
        """Goto a grid directly and handle ambush, air raid, mystery picked up, combat.

        Args:
            location (tuple, str, GridInfo): Destination.
        """
        location = location_ensure(location)
        result_mystery = ''
        self.movable_before = self.map.select(is_siren=True)
        self.movable_before_normal = self.map.select(is_enemy=True)
        if self.hp_retreat_triggered():
            self.withdraw()
        is_portal = self.map[location].is_portal

        while 1:
            self.in_sight(location, sight=self._walk_sight)
            self.focus_to_grid_center()
            grid = self.convert_global_to_local(location)

            self.ambush_color_initial()
            self.enemy_searching_color_initial()
            grid.__str__ = location
            result = 'nothing'

            self.device.click(grid)
            arrived = False
            # Wait to confirm fleet arrived. It does't appear immediately if fleet in combat.
            extra = 0
            if self.config.Submarine_Mode == 'hunt_only':
                extra += 4.5
            if self.config.MAP_HAS_LAND_BASED and grid.is_mechanism_trigger:
                extra += grid.mechanism_wait
            arrive_timer = Timer(0.5 + self.round_wait + extra, count=2)
            arrive_unexpected_timer = Timer(1.5 + self.round_wait + extra, count=6)
            # Wait after ambushed.
            ambushed_retry = Timer(0.5)
            # If nothing happens, click again.
            walk_timeout = Timer(20)
            walk_timeout.start()

            while 1:
                self.device.screenshot()
                self.view.update(image=self.device.image)
                if is_portal:
                    self.update()
                    grid = self.view[self.view.center_loca]

                # Combat
                if self.config.Campaign_UseFleetLock and not self.is_in_map():
                    if self.handle_retirement():
                        self.map_offensive()
                        walk_timeout.reset()
                    if self.handle_combat_low_emotion():
                        walk_timeout.reset()
                if self.combat_appear():
                    self.combat(expected_end=self._expected_combat_end(expected), fleet_index=self.fleet_current_index)
                    self.hp_get()
                    self.lv_get(after_battle=True)
                    arrived = True if not self.config.MAP_HAS_MOVABLE_ENEMY else False
                    result = 'combat'
                    self.battle_count += 1
                    self.fleet_ammo -= 1
                    if 'siren' in expected or (self.config.MAP_HAS_MOVABLE_ENEMY and not expected):
                        self.siren_count += 1
                    elif self.map[location].may_enemy:
                        self.map[location].is_cleared = True

                    self.handle_boss_appear_refocus()
                    if self.config.MAP_FOCUS_ENEMY_AFTER_BATTLE:
                        self.camera = location
                        self.update()
                    grid = self.convert_global_to_local(location)
                    walk_timeout.reset()

                # Ambush
                if self.handle_ambush():
                    self.hp_get()
                    self.lv_get(after_battle=True)
                    walk_timeout.reset()
                    self.view.update(image=self.device.image)
                    if not (grid.predict_fleet() and grid.predict_current_fleet()):
                        ambushed_retry.start()

                # Mystery
                mystery = self.handle_mystery(button=grid)
                if mystery:
                    self.mystery_count += 1
                    result = 'mystery'
                    result_mystery = mystery

                # Cat attack animation
                if self.handle_map_cat_attack():
                    walk_timeout.reset()
                    continue

                if self.handle_walk_out_of_step():
                    raise MapWalkError('walk_out_of_step')

                # Arrive
                if self.is_in_map() and \
                        (grid.predict_fleet() or
                         (walk_timeout.reached() and grid.predict_current_fleet())):
                    if not arrive_timer.started():
                        logger.info(f'Arrive {location2node(location)}')
                    arrive_timer.start()
                    arrive_unexpected_timer.start()
                    if not arrive_timer.reached():
                        continue
                    if expected and result not in expected:
                        if arrive_unexpected_timer.reached():
                            logger.warning('Arrive with unexpected result')
                        else:
                            continue
                    if is_portal:
                        location = self.map[location].portal_link
                        self.camera = location
                    logger.info(f'Arrive {location2node(location)} confirm. Result: {result}. Expected: {expected}')
                    arrived = True
                    break

                # Story
                if expected == 'story':
                    if self.handle_story_skip():
                        result = 'story'
                        continue

                # End
                if ambushed_retry.started() and ambushed_retry.reached():
                    break
                if walk_timeout.reached():
                    logger.warning('Walk timeout. Retrying.')
                    self.ensure_edge_insight()
                    break

            # End
            if arrived:
                # Ammo grid needs to click again, otherwise the next click doesn't work.
                if self.map[location].may_ammo:
                    self.device.click(grid)
                break

        self.map[self.fleet_current].is_fleet = False
        self.map[location].wipe_out()
        self.map[location].is_fleet = True
        self.__setattr__('fleet_%s_location' % self.fleet_current_index, location)
        if result_mystery == 'get_carrier':
            self.full_scan_carrier()
        if result == 'combat':
            self.round_battle()
        self.round_next()
        if self.round_is_new:
            self.full_scan_movable(enemy_cleared=result == 'combat')
            self.find_path_initial()
            raise MapEnemyMoved
        if self.round_maze_changed:
            self.find_path_initial()
            raise MapEnemyMoved
        self.find_path_initial()

    def goto(self, location, optimize=True, expected=''):
        # self.device.sleep(1000)
        location = location_ensure(location)
        if optimize and (self.config.MAP_HAS_AMBUSH or self.config.MAP_HAS_FLEET_STEP or self.config.MAP_HAS_PORTAL
                         or self.config.MAP_HAS_MAZE):
            nodes = self.map.find_path(location, step=self.fleet_step)
            for node in nodes:
                if self.maze_active_on(node):
                    logger.info(f'Maze is active on {location2node(node)}, bouncing to wait')
                    for _ in range(10):
                        grids = self.map[node].maze_nearby.delete(self.map.select(is_fleet=True))
                        if grids.select(is_enemy=False):
                            grids = grids.select(is_enemy=False)
                        grids = grids.sort('cost')
                        self._goto(grids[0], expected='')
                try:
                    self._goto(node, expected=expected if node == nodes[-1] else '')
                except MapWalkError:
                    logger.warning('Map walk error.')
                    self.ensure_edge_insight()
                    nodes_ = self.map.find_path(node, step=1)
                    for node_ in nodes_:
                        self._goto(node_, expected=expected if node == nodes[-1] else '')
        else:
            self._goto(location, expected=expected)

    def find_path_initial(self):
        """
        Call this method after fleet moved or entered map.
        """
        if self.fleet_1_location:
            self.map[self.fleet_1_location].is_fleet = True
        if self.fleet_2_location:
            self.map[self.fleet_2_location].is_fleet = True
        location_dict = {}
        if self.config.FLEET_2:
            location_dict[2] = self.fleet_2_location
        location_dict[1] = self.fleet_1_location
        # Release fortress block
        if self.config.MAP_HAS_FORTRESS:
            if not self.map.select(is_fortress=True):
                self.map.select(is_mechanism_block=True).set(is_mechanism_block=False)
        self.map.find_path_initial_multi_fleet(
            location_dict, current=self.fleet_current, has_ambush=self.config.MAP_HAS_AMBUSH)

    def show_fleet(self):
        fleets = []
        for n in [1, 2]:
            fleet = self.__getattribute__('fleet_%s_location' % n)
            if len(fleet):
                text = 'Fleet_%s: %s' % (n, location2node(fleet))
                if self.fleet_current_index == n:
                    text = '[%s]' % text
                fleets.append(text)
        logger.info(' '.join(fleets))

    def full_scan(self, queue=None, must_scan=None, mode='normal'):
        super().full_scan(
            queue=queue, must_scan=must_scan, battle_count=self.battle_count, mystery_count=self.mystery_count,
            siren_count=self.siren_count, carrier_count=self.carrier_count, mode=mode)

        if self.config.FLEET_2 and not self.fleet_2_location:
            fleets = self.map.select(is_fleet=True, is_current_fleet=False)
            if fleets.count:
                logger.info(f'Predict fleet_2 to be {fleets[0]}')
                self.fleet_2_location = fleets[0].location

        for loca in [self.fleet_1_location, self.fleet_2_location]:
            if len(loca) and loca in self.map:
                grid = self.map[loca]
                if grid.may_boss and grid.is_caught_by_siren:
                    # Only boss appears on fleet's face
                    pass
                else:
                    self.map[loca].wipe_out()

    def full_scan_carrier(self):
        """
        Call this method if get enemy searching in mystery.
        """
        prev = self.map.select(is_enemy=True)
        self.full_scan(mode='carrier')
        diff = self.map.select(is_enemy=True).delete(prev)
        logger.info(f'Carrier spawn: {diff}')

    def full_scan_movable(self, enemy_cleared=True):
        """
        Call this method if enemy moved.

        Args:
            enemy_cleared (bool): True if cleared an enemy and need to scan spawn enemies.
                                  False if just a simple walk and only need to scan movable enemies.
        """
        if self.config.MAP_HAS_MOVABLE_NORMAL_ENEMY:
            if self.config.MAP_HAS_MOVABLE_ENEMY:
                for grid in self.movable_before:
                    grid.wipe_out()
                for grid in self.movable_before_normal:
                    grid.wipe_out()
                self.full_scan(mode='movable')
                self.track_movable(enemy_cleared=enemy_cleared, siren=True)
                self.track_movable(enemy_cleared=enemy_cleared, siren=False)
            else:
                for grid in self.movable_before_normal:
                    grid.wipe_out()
                self.full_scan(mode='movable')
                self.track_movable(enemy_cleared=enemy_cleared, siren=False)

        elif self.config.MAP_HAS_MOVABLE_ENEMY:
            for grid in self.movable_before:
                grid.wipe_out()
            self.full_scan(queue=None if enemy_cleared else self.movable_before,
                           must_scan=self.movable_before, mode='movable')
            self.track_movable(enemy_cleared=enemy_cleared, siren=True)

    def track_movable(self, enemy_cleared=True, siren=True):
        """
        Track enemy moving and predict missing enemies.

        Args:
            enemy_cleared (bool): True if cleared an enemy and need to scan spawn enemies.
                                  False if just a simple walk and only need to scan movable enemies.
            siren (bool): True if track sirens, false if track normal enemies
        """
        # Track siren moving
        before = self.movable_before if siren else self.movable_before_normal
        after = self.map.select(is_siren=True) if siren else self.map.select(is_enemy=True)
        step = self.config.MOVABLE_ENEMY_FLEET_STEP if siren else 1
        spawn = self.map.select(may_siren=True) if siren else self.map.select(may_enemy=True)
        matched_before, matched_after = match_movable(
            before=before.location,
            spawn=spawn.location,
            after=after.location,
            fleets=[self.fleet_current] if enemy_cleared else [],
            fleet_step=step
        )
        matched_before = self.map.to_selected(matched_before)
        matched_after = self.map.to_selected(matched_after)
        logger.info(f'Movable enemy {before} -> {after}')
        logger.info(f'Tracked enemy {matched_before} -> {matched_after}')

        # Delete wrong prediction
        for grid in after.delete(matched_after):
            if not grid.may_siren:
                logger.warning(f'Wrong detection: {grid}')
                grid.wipe_out()

        # Predict missing siren
        diff = before.delete(matched_before)
        _, missing = self.map.missing_get(
            self.battle_count, self.mystery_count, self.siren_count, self.carrier_count, mode='normal')
        missing = missing['siren'] if siren else missing['enemy']
        if diff and missing != 0:
            logger.warning(f'Movable enemy tracking lost: {diff}')
            covered = self.map.grid_covered(self.map[self.fleet_current], location=[(0, -2)])
            if self.fleet_1_location:
                covered = covered.add(self.map.grid_covered(self.map[self.fleet_1_location], location=[(0, -1)]))
            if self.fleet_2_location:
                covered = covered.add(self.map.grid_covered(self.map[self.fleet_2_location], location=[(0, -1)]))
            if siren:
                for grid in after:
                    covered = covered.add(self.map.grid_covered(grid))
            else:
                for grid in self.map.select(is_siren=True):
                    covered = covered.add(self.map.grid_covered(grid))
            logger.attr('enemy_covered', covered)
            accessible = SelectedGrids([])
            for grid in diff:
                self.map.find_path_initial(grid, has_ambush=False)
                accessible = accessible.add(self.map.select(cost=0)).add(self.map.select(cost=1))
                if siren:
                    accessible = accessible.add(self.map.select(cost=2))
            self.map.find_path_initial(self.fleet_current, has_ambush=self.config.MAP_HAS_AMBUSH)
            logger.attr('enemy_accessible', accessible)
            predict = accessible.intersect(covered).select(is_sea=True, is_fleet=False)
            logger.info(f'Movable enemy predict: {predict}')
            matched_after = matched_after.add(predict)
            for grid in predict:
                if siren:
                    grid.is_siren = True
                grid.is_enemy = True
        elif missing == 0:
            logger.info(f'Movable enemy tracking drop: {diff}')

        for grid in matched_after:
            if grid.location != self.fleet_current:
                grid.is_movable = True

    def find_all_fleets(self):
        logger.hr('Find all fleets')
        queue = self.map.select(is_spawn_point=True)
        while queue:
            queue = queue.sort_by_camera_distance(self.camera)
            self.in_sight(queue[0], sight=(-1, 0, 1, 2))
            grid = self.convert_global_to_local(queue[0])
            if grid.predict_fleet():
                if grid.predict_current_fleet():
                    self.fleet_1 = queue[0].location
                else:
                    self.fleet_2 = queue[0].location
            queue = queue[1:]

    def find_current_fleet(self):
        logger.hr('Find current fleet')
        if not self.config.POOR_MAP_DATA:
            fleets = self.map.select(is_fleet=True, is_spawn_point=True)
        else:
            fleets = self.map.select(is_fleet=True)
        logger.info('Fleets: %s' % str(fleets))
        count = fleets.count
        if count == 1:
            if not self.config.FLEET_2:
                self.fleet_1 = fleets[0].location
            else:
                logger.info('Fleet_2 not detected.')
                if self.config.POOR_MAP_DATA and not self.map.select(is_spawn_point=True):
                    self.fleet_1 = fleets[0].location
                elif self.map.select(is_spawn_point=True).count == 2:
                    logger.info('Predict fleet to be spawn point')
                    another = self.map.select(is_spawn_point=True).delete(SelectedGrids([fleets[0]]))[0]
                    if fleets[0].is_current_fleet:
                        self.fleet_1 = fleets[0].location
                        self.fleet_2 = another.location
                    else:
                        self.fleet_1 = another.location
                        self.fleet_2 = fleets[0].location
                else:
                    cover = self.map.grid_covered(fleets[0], location=[(0, -1)])
                    if fleets[0].is_current_fleet and len(cover) and cover[0].is_spawn_point:
                        self.fleet_1 = fleets[0].location
                        self.fleet_2 = cover[0].location
                    else:
                        self.find_all_fleets()
        elif count == 2:
            current = self.map.select(is_current_fleet=True)
            if current.count == 1:
                self.fleet_1 = current[0].location
                self.fleet_2 = fleets.delete(current)[0].location
            else:
                fleets = fleets.sort_by_camera_distance(self.camera)
                self.in_sight(fleets[0], sight=(-1, 0, 1, 2))
                if self.convert_global_to_local(fleets[0]).predict_current_fleet():
                    self.fleet_1 = fleets[0].location
                    self.fleet_2 = fleets[1].location
                else:
                    self.in_sight(fleets[1], sight=(-1, 0, 1, 2))
                    if self.convert_global_to_local(fleets[1]).predict_current_fleet():
                        self.fleet_1 = fleets[1].location
                        self.fleet_2 = fleets[0].location
                    else:
                        logger.warning('Current fleet not found')
                        self.fleet_1 = fleets[0].location
                        self.fleet_2 = fleets[1].location
        else:
            if count == 0:
                logger.warning('No fleets detected.')
                fleets = self.map.select(is_current_fleet=True)
                if fleets.count:
                    self.fleet_1 = fleets[0].location
            if count > 2:
                logger.warning('Too many fleets: %s.' % str(fleets))
            self.find_all_fleets()

        self.fleet_current_index = 1
        self.show_fleet()
        return self.fleet_current

    def map_init(self, map_):
        logger.hr('Map init')
        self.fleet_1_location = ()
        self.fleet_2_location = ()
        self.fleet_current_index = 1
        self.battle_count = 0
        self.mystery_count = 0
        self.carrier_count = 0
        self.siren_count = 0
        self.ammo_count = 3
        self.map = map_
        self.map.reset()
        self.handle_clear_mode_config_cover()
        self.map.poor_map_data = self.config.POOR_MAP_DATA
        self.map.load_map_data(use_loop=self.map_is_clear_mode)
        self.map.load_spawn_data(use_loop=self.map_is_clear_mode)
        self.map.grid_connection_initial(
            wall=self.config.MAP_HAS_WALL,
            portal=self.config.MAP_HAS_PORTAL,
        )
        self.map.load_mechanism(
            land_based=self.config.MAP_HAS_LAND_BASED,
            maze=self.config.MAP_HAS_MAZE,
            fortress=self.config.MAP_HAS_FORTRESS
        )

        self.handle_strategy(index=1 if not self.fleets_reversed else 2)
        self.update()
        if self.handle_fleet_reverse():
            self.handle_strategy(index=1)
        self.hp_reset()
        self.hp_get()
        self.lv_reset()
        self.lv_get()
        self.ensure_edge_insight(preset=self.map.in_map_swipe_preset_data)
        self.full_scan(must_scan=self.map.camera_data_spawn_point)
        self.find_current_fleet()
        self.find_path_initial()
        self.map.show_cost()
        self.round_reset()
        self.round_battle()

<<<<<<< HEAD
    def handle_map_green_config_cover(self):
        if not self.map_is_threat_safe:
=======
    def handle_clear_mode_config_cover(self):
        if not self.map_is_clear_mode:
>>>>>>> ae6809c9
            return False

        if self.config.POOR_MAP_DATA and self.map.is_map_data_poor:
            self.config.POOR_MAP_DATA = False
        self.map.fortress_data = [(), ()]

        return True

    def _expected_combat_end(self, expected):
        for data in self.map.spawn_data:
            if data.get('battle') == self.battle_count and 'boss' in expected:
                return 'in_stage'
            if data.get('battle') == self.battle_count + 1:
                if data.get('enemy', 0) + data.get('siren', 0) + data.get('boss', 0) > 0:
                    return 'with_searching'
                else:
                    return 'no_searching'

        if 'boss' in expected:
            return 'in_stage'

        return None

    def fleet_at(self, grid, fleet=None):
        """
        Args:
            grid (Grid):
            fleet (int): 1, 2

        Returns:
            bool: If fleet is at grid.
        """
        if fleet is None:
            return self.fleet_current == grid.location
        if fleet == 1:
            return self.fleet_1_location == grid.location
        else:
            return self.fleet_2_location == grid.location

    def check_accessibility(self, grid, fleet=None):
        """
        Args:
            grid (Grid):
            fleet (int, str): 1, 2, 'boss'

        Returns:
            bool: If accessible.
        """
        if fleet is None:
            return grid.is_accessible
        if isinstance(fleet, str) and fleet.isdigit():
            fleet = int(fleet)
        if fleet == 'boss':
            fleet = self.fleet_boss_index

        if fleet == self.fleet_current_index:
            return grid.is_accessible
        else:
            backup = self.fleet_current_index
            self.fleet_current_index = fleet
            self.find_path_initial()
            result = grid.is_accessible

            self.fleet_current_index = backup
            self.find_path_initial()
            return result

    def brute_find_roadblocks(self, grid, fleet=None):
        """
        Args:
            grid (Grid):
            fleet (int): 1, 2. Default to current fleet.

        Returns:
            SelectedGrids:
        """
        if fleet is not None and fleet != self.fleet_current_index:
            backup = self.fleet_current_index
            self.fleet_current_index = fleet
            self.find_path_initial()
        else:
            backup = None

        if grid.is_accessible:
            if backup is not None:
                self.fleet_current_index = backup
                self.find_path_initial()
            return SelectedGrids([])

        enemies = self.map.select(is_enemy=True)
        logger.info(f'Potential enemy roadblocks: {enemies}')
        for repeat in range(1, enemies.count + 1):
            for select in itertools.product(enemies, repeat=repeat):
                for block in select:
                    block.is_enemy = False
                self.find_path_initial()
                for block in select:
                    block.is_enemy = True

                if grid.is_accessible:
                    select = SelectedGrids(list(select))
                    logger.info(f'Enemy roadblock: {select}')
                    if backup is not None:
                        self.fleet_current_index = backup
                        self.find_path_initial()
                    return select

        logger.warning('Enemy roadblock try exhausted.')

    def handle_boss_appear_refocus(self):
        """

        """
        appear = False
        for data in self.map.spawn_data:
            if data.get('battle') == self.battle_count and data.get('boss', 0):
                logger.info('Catch camera re-positioning after boss appear')
                appear = True

        # if self.config.POOR_MAP_DATA:
        #     self.device.screenshot()
        #     grids = Grids(self.device.image, config=self.config)
        #     grids.predict()
        #     grids.show()
        #     for grid in grids:
        #         if grid.is_boss:
        #             logger.info('Catch camera re-positioning after boss appear')
        #             appear = True
        #             for g in self.map:
        #                 g.wipe_out()
        #             break

        if appear:
            camera = self.camera
            self.ensure_edge_insight()
            logger.info('Refocus to previous camera position.')
            self.focus_to(camera)
            return True
        else:
            return False

    def fleet_checked_reset(self):
        self.map_fleet_checked = False
        self.fleet_1_formation_fixed = False
        self.fleet_2_formation_fixed = False
<|MERGE_RESOLUTION|>--- conflicted
+++ resolved
@@ -1,852 +1,847 @@
-import itertools
-
-from module.base.timer import Timer
-from module.exception import MapWalkError, MapEnemyMoved
-from module.handler.ambush import AmbushHandler
-from module.logger import logger
-from module.map.camera import Camera
-from module.map.map_base import SelectedGrids
-from module.map.map_base import location2node, location_ensure
-from module.map.utils import match_movable
-
-
-class Fleet(Camera, AmbushHandler):
-    fleet_1_location = ()
-    fleet_2_location = ()
-    fleet_current_index = 1
-    battle_count = 0
-    mystery_count = 0
-    siren_count = 0
-    fleet_ammo = 5
-    ammo_count = 3
-
-    @property
-    def fleet_1(self):
-        if self.fleet_current_index != 1:
-            self.fleet_switch()
-        return self
-
-    @fleet_1.setter
-    def fleet_1(self, value):
-        self.fleet_1_location = value
-
-    @property
-    def fleet_2(self):
-        if self.fleet_current_index != 2:
-            self.fleet_switch()
-        return self
-
-    @fleet_2.setter
-    def fleet_2(self, value):
-        self.fleet_2_location = value
-
-    @property
-    def fleet_current(self):
-        if self.fleet_current_index == 2:
-            return self.fleet_2_location
-        else:
-            return self.fleet_1_location
-
-    @fleet_current.setter
-    def fleet_current(self, value):
-        if self.fleet_current_index == 2:
-            self.fleet_2_location = value
-        else:
-            self.fleet_1_location = value
-
-    @property
-    def fleet_boss(self):
-        if self.config.FLEET_BOSS == 2 and self.config.FLEET_2:
-            return self.fleet_2
-        else:
-            return self.fleet_1
-
-    @property
-    def fleet_boss_index(self):
-        if self.config.FLEET_BOSS == 2 and self.config.FLEET_2:
-            return 2
-        else:
-            return 1
-
-    @property
-    def fleet_step(self):
-        if not self.config.MAP_HAS_FLEET_STEP:
-            return 0
-        if self.fleet_current_index == 2:
-            return self.config.Fleet_Fleet2Step
-        else:
-            return self.config.Fleet_Fleet1Step
-
-    def fleet_switch(self):
-        self.fleet_switch_click()
-        self.fleet_current_index = 1 if self.fleet_current_index == 2 else 2
-        self.camera = self.fleet_current
-        self.update()
-        self.find_path_initial()
-        self.map.show_cost()
-        self.show_fleet()
-        self.hp_get()
-        self.lv_get()
-        self.handle_strategy(index=self.fleet_current_index)
-
-    def switch_to(self):
-        pass
-
-    round = 0
-    enemy_round = {}
-
-    def round_next(self):
-        """
-        Call this method after fleet arrived.
-        """
-        if not self.config.MAP_HAS_MOVABLE_ENEMY and not self.config.MAP_HAS_MAZE:
-            return False
-        self.round += 1
-        logger.info(f'Round: {self.round}, enemy_round: {self.enemy_round}')
-
-    def round_battle(self):
-        """
-        Call this method after cleared an enemy.
-        """
-        if not self.config.MAP_HAS_MOVABLE_ENEMY:
-            return False
-        if not self.map.select(is_siren=True):
-            if self.config.MAP_HAS_MOVABLE_NORMAL_ENEMY:
-                if not self.map.select(is_enemy=True):
-                    self.enemy_round = {}
-            else:
-                self.enemy_round = {}
-        try:
-            data = self.map.spawn_data[self.battle_count]
-        except IndexError:
-            data = {}
-        enemy = data.get('siren', 0)
-        if self.config.MAP_HAS_MOVABLE_NORMAL_ENEMY:
-            enemy += data.get('enemy', 0)
-        if enemy > 0:
-            r = self.round
-            self.enemy_round[r] = self.enemy_round.get(r, 0) + enemy
-
-    def round_reset(self):
-        """
-        Call this method after entering map.
-        """
-        self.round = 0
-        self.enemy_round = {}
-
-    @property
-    def round_enemy_turn(self):
-        """
-        Returns:
-            tuple[int]: Enemy moves once after player move X times.
-                        It's a tuple because different enemy may have different X.
-        """
-        if self.config.MAP_HAS_MOVABLE_ENEMY:
-            if self.config.MAP_HAS_MOVABLE_NORMAL_ENEMY:
-                return tuple(set((list(self.config.MOVABLE_ENEMY_TURN) + list(self.config.MOVABLE_NORMAL_ENEMY_TURN))))
-            else:
-                return self.config.MOVABLE_ENEMY_TURN
-        else:
-            if self.config.MAP_HAS_MOVABLE_NORMAL_ENEMY:
-                return self.config.MOVABLE_NORMAL_ENEMY_TURN
-            else:
-                return tuple()
-
-    @property
-    def round_is_new(self):
-        """
-        Usually, MOVABLE_ENEMY_TURN = 2.
-        So a walk round is `player - player - enemy`, player moves twice, enemy moves once.
-
-        Different sirens have different MOVABLE_ENEMY_TURN:
-            2: Non-siren elite, SIREN_CL
-            3: SIREN_CA
-
-        Returns:
-            bool: If it's a new walk round, which means enemies have moved.
-        """
-        if not self.config.MAP_HAS_MOVABLE_ENEMY:
-            return False
-        for enemy in self.enemy_round.keys():
-            for turn in self.round_enemy_turn:
-                if self.round - enemy > 0 and (self.round - enemy) % turn == 0:
-                    return True
-
-        return False
-
-    @property
-    def round_wait(self):
-        """
-        Returns:
-            float: Seconds to wait enemies moving.
-        """
-        second = 0
-        if self.config.MAP_HAS_MOVABLE_ENEMY:
-            count = 0
-            for enemy, c in self.enemy_round.items():
-                for turn in self.round_enemy_turn:
-                    if self.round + 1 - enemy > 0 and (self.round + 1 - enemy) % turn == 0:
-                        count += c
-                        break
-            second += count * self.config.MAP_SIREN_MOVE_WAIT
-
-        if self.config.MAP_HAS_MAZE:
-            if (self.round + 1) % 3 == 0:
-                second += 1.0
-
-        return second
-
-    @property
-    def round_maze_changed(self):
-        """
-        Returns:
-            bool: If maze changed at the start of this round.
-        """
-        if not self.config.MAP_HAS_MAZE:
-            return False
-        return self.round != 0 and self.round % 3 == 0
-
-    def maze_active_on(self, grid):
-        """
-        Args:
-            grid:
-
-        Returns:
-            bool: If maze wall is on a the specific grid.
-        """
-        if not self.config.MAP_HAS_MAZE:
-            return False
-
-        grid = self.map[location_ensure(grid)]
-        if not grid.is_maze:
-            return False
-        return self.round % self.map.maze_round in grid.maze_round
-
-    movable_before: SelectedGrids
-    movable_before_normal: SelectedGrids
-
-    @property
-    def _walk_sight(self):
-        sight = self.map.camera_sight
-        return (sight[0], 0, sight[2], sight[3])
-
-    def _goto(self, location, expected=''):
-        """Goto a grid directly and handle ambush, air raid, mystery picked up, combat.
-
-        Args:
-            location (tuple, str, GridInfo): Destination.
-        """
-        location = location_ensure(location)
-        result_mystery = ''
-        self.movable_before = self.map.select(is_siren=True)
-        self.movable_before_normal = self.map.select(is_enemy=True)
-        if self.hp_retreat_triggered():
-            self.withdraw()
-        is_portal = self.map[location].is_portal
-
-        while 1:
-            self.in_sight(location, sight=self._walk_sight)
-            self.focus_to_grid_center()
-            grid = self.convert_global_to_local(location)
-
-            self.ambush_color_initial()
-            self.enemy_searching_color_initial()
-            grid.__str__ = location
-            result = 'nothing'
-
-            self.device.click(grid)
-            arrived = False
-            # Wait to confirm fleet arrived. It does't appear immediately if fleet in combat.
-            extra = 0
-            if self.config.Submarine_Mode == 'hunt_only':
-                extra += 4.5
-            if self.config.MAP_HAS_LAND_BASED and grid.is_mechanism_trigger:
-                extra += grid.mechanism_wait
-            arrive_timer = Timer(0.5 + self.round_wait + extra, count=2)
-            arrive_unexpected_timer = Timer(1.5 + self.round_wait + extra, count=6)
-            # Wait after ambushed.
-            ambushed_retry = Timer(0.5)
-            # If nothing happens, click again.
-            walk_timeout = Timer(20)
-            walk_timeout.start()
-
-            while 1:
-                self.device.screenshot()
-                self.view.update(image=self.device.image)
-                if is_portal:
-                    self.update()
-                    grid = self.view[self.view.center_loca]
-
-                # Combat
-                if self.config.Campaign_UseFleetLock and not self.is_in_map():
-                    if self.handle_retirement():
-                        self.map_offensive()
-                        walk_timeout.reset()
-                    if self.handle_combat_low_emotion():
-                        walk_timeout.reset()
-                if self.combat_appear():
-                    self.combat(expected_end=self._expected_combat_end(expected), fleet_index=self.fleet_current_index)
-                    self.hp_get()
-                    self.lv_get(after_battle=True)
-                    arrived = True if not self.config.MAP_HAS_MOVABLE_ENEMY else False
-                    result = 'combat'
-                    self.battle_count += 1
-                    self.fleet_ammo -= 1
-                    if 'siren' in expected or (self.config.MAP_HAS_MOVABLE_ENEMY and not expected):
-                        self.siren_count += 1
-                    elif self.map[location].may_enemy:
-                        self.map[location].is_cleared = True
-
-                    self.handle_boss_appear_refocus()
-                    if self.config.MAP_FOCUS_ENEMY_AFTER_BATTLE:
-                        self.camera = location
-                        self.update()
-                    grid = self.convert_global_to_local(location)
-                    walk_timeout.reset()
-
-                # Ambush
-                if self.handle_ambush():
-                    self.hp_get()
-                    self.lv_get(after_battle=True)
-                    walk_timeout.reset()
-                    self.view.update(image=self.device.image)
-                    if not (grid.predict_fleet() and grid.predict_current_fleet()):
-                        ambushed_retry.start()
-
-                # Mystery
-                mystery = self.handle_mystery(button=grid)
-                if mystery:
-                    self.mystery_count += 1
-                    result = 'mystery'
-                    result_mystery = mystery
-
-                # Cat attack animation
-                if self.handle_map_cat_attack():
-                    walk_timeout.reset()
-                    continue
-
-                if self.handle_walk_out_of_step():
-                    raise MapWalkError('walk_out_of_step')
-
-                # Arrive
-                if self.is_in_map() and \
-                        (grid.predict_fleet() or
-                         (walk_timeout.reached() and grid.predict_current_fleet())):
-                    if not arrive_timer.started():
-                        logger.info(f'Arrive {location2node(location)}')
-                    arrive_timer.start()
-                    arrive_unexpected_timer.start()
-                    if not arrive_timer.reached():
-                        continue
-                    if expected and result not in expected:
-                        if arrive_unexpected_timer.reached():
-                            logger.warning('Arrive with unexpected result')
-                        else:
-                            continue
-                    if is_portal:
-                        location = self.map[location].portal_link
-                        self.camera = location
-                    logger.info(f'Arrive {location2node(location)} confirm. Result: {result}. Expected: {expected}')
-                    arrived = True
-                    break
-
-                # Story
-                if expected == 'story':
-                    if self.handle_story_skip():
-                        result = 'story'
-                        continue
-
-                # End
-                if ambushed_retry.started() and ambushed_retry.reached():
-                    break
-                if walk_timeout.reached():
-                    logger.warning('Walk timeout. Retrying.')
-                    self.ensure_edge_insight()
-                    break
-
-            # End
-            if arrived:
-                # Ammo grid needs to click again, otherwise the next click doesn't work.
-                if self.map[location].may_ammo:
-                    self.device.click(grid)
-                break
-
-        self.map[self.fleet_current].is_fleet = False
-        self.map[location].wipe_out()
-        self.map[location].is_fleet = True
-        self.__setattr__('fleet_%s_location' % self.fleet_current_index, location)
-        if result_mystery == 'get_carrier':
-            self.full_scan_carrier()
-        if result == 'combat':
-            self.round_battle()
-        self.round_next()
-        if self.round_is_new:
-            self.full_scan_movable(enemy_cleared=result == 'combat')
-            self.find_path_initial()
-            raise MapEnemyMoved
-        if self.round_maze_changed:
-            self.find_path_initial()
-            raise MapEnemyMoved
-        self.find_path_initial()
-
-    def goto(self, location, optimize=True, expected=''):
-        # self.device.sleep(1000)
-        location = location_ensure(location)
-        if optimize and (self.config.MAP_HAS_AMBUSH or self.config.MAP_HAS_FLEET_STEP or self.config.MAP_HAS_PORTAL
-                         or self.config.MAP_HAS_MAZE):
-            nodes = self.map.find_path(location, step=self.fleet_step)
-            for node in nodes:
-                if self.maze_active_on(node):
-                    logger.info(f'Maze is active on {location2node(node)}, bouncing to wait')
-                    for _ in range(10):
-                        grids = self.map[node].maze_nearby.delete(self.map.select(is_fleet=True))
-                        if grids.select(is_enemy=False):
-                            grids = grids.select(is_enemy=False)
-                        grids = grids.sort('cost')
-                        self._goto(grids[0], expected='')
-                try:
-                    self._goto(node, expected=expected if node == nodes[-1] else '')
-                except MapWalkError:
-                    logger.warning('Map walk error.')
-                    self.ensure_edge_insight()
-                    nodes_ = self.map.find_path(node, step=1)
-                    for node_ in nodes_:
-                        self._goto(node_, expected=expected if node == nodes[-1] else '')
-        else:
-            self._goto(location, expected=expected)
-
-    def find_path_initial(self):
-        """
-        Call this method after fleet moved or entered map.
-        """
-        if self.fleet_1_location:
-            self.map[self.fleet_1_location].is_fleet = True
-        if self.fleet_2_location:
-            self.map[self.fleet_2_location].is_fleet = True
-        location_dict = {}
-        if self.config.FLEET_2:
-            location_dict[2] = self.fleet_2_location
-        location_dict[1] = self.fleet_1_location
-        # Release fortress block
-        if self.config.MAP_HAS_FORTRESS:
-            if not self.map.select(is_fortress=True):
-                self.map.select(is_mechanism_block=True).set(is_mechanism_block=False)
-        self.map.find_path_initial_multi_fleet(
-            location_dict, current=self.fleet_current, has_ambush=self.config.MAP_HAS_AMBUSH)
-
-    def show_fleet(self):
-        fleets = []
-        for n in [1, 2]:
-            fleet = self.__getattribute__('fleet_%s_location' % n)
-            if len(fleet):
-                text = 'Fleet_%s: %s' % (n, location2node(fleet))
-                if self.fleet_current_index == n:
-                    text = '[%s]' % text
-                fleets.append(text)
-        logger.info(' '.join(fleets))
-
-    def full_scan(self, queue=None, must_scan=None, mode='normal'):
-        super().full_scan(
-            queue=queue, must_scan=must_scan, battle_count=self.battle_count, mystery_count=self.mystery_count,
-            siren_count=self.siren_count, carrier_count=self.carrier_count, mode=mode)
-
-        if self.config.FLEET_2 and not self.fleet_2_location:
-            fleets = self.map.select(is_fleet=True, is_current_fleet=False)
-            if fleets.count:
-                logger.info(f'Predict fleet_2 to be {fleets[0]}')
-                self.fleet_2_location = fleets[0].location
-
-        for loca in [self.fleet_1_location, self.fleet_2_location]:
-            if len(loca) and loca in self.map:
-                grid = self.map[loca]
-                if grid.may_boss and grid.is_caught_by_siren:
-                    # Only boss appears on fleet's face
-                    pass
-                else:
-                    self.map[loca].wipe_out()
-
-    def full_scan_carrier(self):
-        """
-        Call this method if get enemy searching in mystery.
-        """
-        prev = self.map.select(is_enemy=True)
-        self.full_scan(mode='carrier')
-        diff = self.map.select(is_enemy=True).delete(prev)
-        logger.info(f'Carrier spawn: {diff}')
-
-    def full_scan_movable(self, enemy_cleared=True):
-        """
-        Call this method if enemy moved.
-
-        Args:
-            enemy_cleared (bool): True if cleared an enemy and need to scan spawn enemies.
-                                  False if just a simple walk and only need to scan movable enemies.
-        """
-        if self.config.MAP_HAS_MOVABLE_NORMAL_ENEMY:
-            if self.config.MAP_HAS_MOVABLE_ENEMY:
-                for grid in self.movable_before:
-                    grid.wipe_out()
-                for grid in self.movable_before_normal:
-                    grid.wipe_out()
-                self.full_scan(mode='movable')
-                self.track_movable(enemy_cleared=enemy_cleared, siren=True)
-                self.track_movable(enemy_cleared=enemy_cleared, siren=False)
-            else:
-                for grid in self.movable_before_normal:
-                    grid.wipe_out()
-                self.full_scan(mode='movable')
-                self.track_movable(enemy_cleared=enemy_cleared, siren=False)
-
-        elif self.config.MAP_HAS_MOVABLE_ENEMY:
-            for grid in self.movable_before:
-                grid.wipe_out()
-            self.full_scan(queue=None if enemy_cleared else self.movable_before,
-                           must_scan=self.movable_before, mode='movable')
-            self.track_movable(enemy_cleared=enemy_cleared, siren=True)
-
-    def track_movable(self, enemy_cleared=True, siren=True):
-        """
-        Track enemy moving and predict missing enemies.
-
-        Args:
-            enemy_cleared (bool): True if cleared an enemy and need to scan spawn enemies.
-                                  False if just a simple walk and only need to scan movable enemies.
-            siren (bool): True if track sirens, false if track normal enemies
-        """
-        # Track siren moving
-        before = self.movable_before if siren else self.movable_before_normal
-        after = self.map.select(is_siren=True) if siren else self.map.select(is_enemy=True)
-        step = self.config.MOVABLE_ENEMY_FLEET_STEP if siren else 1
-        spawn = self.map.select(may_siren=True) if siren else self.map.select(may_enemy=True)
-        matched_before, matched_after = match_movable(
-            before=before.location,
-            spawn=spawn.location,
-            after=after.location,
-            fleets=[self.fleet_current] if enemy_cleared else [],
-            fleet_step=step
-        )
-        matched_before = self.map.to_selected(matched_before)
-        matched_after = self.map.to_selected(matched_after)
-        logger.info(f'Movable enemy {before} -> {after}')
-        logger.info(f'Tracked enemy {matched_before} -> {matched_after}')
-
-        # Delete wrong prediction
-        for grid in after.delete(matched_after):
-            if not grid.may_siren:
-                logger.warning(f'Wrong detection: {grid}')
-                grid.wipe_out()
-
-        # Predict missing siren
-        diff = before.delete(matched_before)
-        _, missing = self.map.missing_get(
-            self.battle_count, self.mystery_count, self.siren_count, self.carrier_count, mode='normal')
-        missing = missing['siren'] if siren else missing['enemy']
-        if diff and missing != 0:
-            logger.warning(f'Movable enemy tracking lost: {diff}')
-            covered = self.map.grid_covered(self.map[self.fleet_current], location=[(0, -2)])
-            if self.fleet_1_location:
-                covered = covered.add(self.map.grid_covered(self.map[self.fleet_1_location], location=[(0, -1)]))
-            if self.fleet_2_location:
-                covered = covered.add(self.map.grid_covered(self.map[self.fleet_2_location], location=[(0, -1)]))
-            if siren:
-                for grid in after:
-                    covered = covered.add(self.map.grid_covered(grid))
-            else:
-                for grid in self.map.select(is_siren=True):
-                    covered = covered.add(self.map.grid_covered(grid))
-            logger.attr('enemy_covered', covered)
-            accessible = SelectedGrids([])
-            for grid in diff:
-                self.map.find_path_initial(grid, has_ambush=False)
-                accessible = accessible.add(self.map.select(cost=0)).add(self.map.select(cost=1))
-                if siren:
-                    accessible = accessible.add(self.map.select(cost=2))
-            self.map.find_path_initial(self.fleet_current, has_ambush=self.config.MAP_HAS_AMBUSH)
-            logger.attr('enemy_accessible', accessible)
-            predict = accessible.intersect(covered).select(is_sea=True, is_fleet=False)
-            logger.info(f'Movable enemy predict: {predict}')
-            matched_after = matched_after.add(predict)
-            for grid in predict:
-                if siren:
-                    grid.is_siren = True
-                grid.is_enemy = True
-        elif missing == 0:
-            logger.info(f'Movable enemy tracking drop: {diff}')
-
-        for grid in matched_after:
-            if grid.location != self.fleet_current:
-                grid.is_movable = True
-
-    def find_all_fleets(self):
-        logger.hr('Find all fleets')
-        queue = self.map.select(is_spawn_point=True)
-        while queue:
-            queue = queue.sort_by_camera_distance(self.camera)
-            self.in_sight(queue[0], sight=(-1, 0, 1, 2))
-            grid = self.convert_global_to_local(queue[0])
-            if grid.predict_fleet():
-                if grid.predict_current_fleet():
-                    self.fleet_1 = queue[0].location
-                else:
-                    self.fleet_2 = queue[0].location
-            queue = queue[1:]
-
-    def find_current_fleet(self):
-        logger.hr('Find current fleet')
-        if not self.config.POOR_MAP_DATA:
-            fleets = self.map.select(is_fleet=True, is_spawn_point=True)
-        else:
-            fleets = self.map.select(is_fleet=True)
-        logger.info('Fleets: %s' % str(fleets))
-        count = fleets.count
-        if count == 1:
-            if not self.config.FLEET_2:
-                self.fleet_1 = fleets[0].location
-            else:
-                logger.info('Fleet_2 not detected.')
-                if self.config.POOR_MAP_DATA and not self.map.select(is_spawn_point=True):
-                    self.fleet_1 = fleets[0].location
-                elif self.map.select(is_spawn_point=True).count == 2:
-                    logger.info('Predict fleet to be spawn point')
-                    another = self.map.select(is_spawn_point=True).delete(SelectedGrids([fleets[0]]))[0]
-                    if fleets[0].is_current_fleet:
-                        self.fleet_1 = fleets[0].location
-                        self.fleet_2 = another.location
-                    else:
-                        self.fleet_1 = another.location
-                        self.fleet_2 = fleets[0].location
-                else:
-                    cover = self.map.grid_covered(fleets[0], location=[(0, -1)])
-                    if fleets[0].is_current_fleet and len(cover) and cover[0].is_spawn_point:
-                        self.fleet_1 = fleets[0].location
-                        self.fleet_2 = cover[0].location
-                    else:
-                        self.find_all_fleets()
-        elif count == 2:
-            current = self.map.select(is_current_fleet=True)
-            if current.count == 1:
-                self.fleet_1 = current[0].location
-                self.fleet_2 = fleets.delete(current)[0].location
-            else:
-                fleets = fleets.sort_by_camera_distance(self.camera)
-                self.in_sight(fleets[0], sight=(-1, 0, 1, 2))
-                if self.convert_global_to_local(fleets[0]).predict_current_fleet():
-                    self.fleet_1 = fleets[0].location
-                    self.fleet_2 = fleets[1].location
-                else:
-                    self.in_sight(fleets[1], sight=(-1, 0, 1, 2))
-                    if self.convert_global_to_local(fleets[1]).predict_current_fleet():
-                        self.fleet_1 = fleets[1].location
-                        self.fleet_2 = fleets[0].location
-                    else:
-                        logger.warning('Current fleet not found')
-                        self.fleet_1 = fleets[0].location
-                        self.fleet_2 = fleets[1].location
-        else:
-            if count == 0:
-                logger.warning('No fleets detected.')
-                fleets = self.map.select(is_current_fleet=True)
-                if fleets.count:
-                    self.fleet_1 = fleets[0].location
-            if count > 2:
-                logger.warning('Too many fleets: %s.' % str(fleets))
-            self.find_all_fleets()
-
-        self.fleet_current_index = 1
-        self.show_fleet()
-        return self.fleet_current
-
-    def map_init(self, map_):
-        logger.hr('Map init')
-        self.fleet_1_location = ()
-        self.fleet_2_location = ()
-        self.fleet_current_index = 1
-        self.battle_count = 0
-        self.mystery_count = 0
-        self.carrier_count = 0
-        self.siren_count = 0
-        self.ammo_count = 3
-        self.map = map_
-        self.map.reset()
-        self.handle_clear_mode_config_cover()
-        self.map.poor_map_data = self.config.POOR_MAP_DATA
-        self.map.load_map_data(use_loop=self.map_is_clear_mode)
-        self.map.load_spawn_data(use_loop=self.map_is_clear_mode)
-        self.map.grid_connection_initial(
-            wall=self.config.MAP_HAS_WALL,
-            portal=self.config.MAP_HAS_PORTAL,
-        )
-        self.map.load_mechanism(
-            land_based=self.config.MAP_HAS_LAND_BASED,
-            maze=self.config.MAP_HAS_MAZE,
-            fortress=self.config.MAP_HAS_FORTRESS
-        )
-
-        self.handle_strategy(index=1 if not self.fleets_reversed else 2)
-        self.update()
-        if self.handle_fleet_reverse():
-            self.handle_strategy(index=1)
-        self.hp_reset()
-        self.hp_get()
-        self.lv_reset()
-        self.lv_get()
-        self.ensure_edge_insight(preset=self.map.in_map_swipe_preset_data)
-        self.full_scan(must_scan=self.map.camera_data_spawn_point)
-        self.find_current_fleet()
-        self.find_path_initial()
-        self.map.show_cost()
-        self.round_reset()
-        self.round_battle()
-
-<<<<<<< HEAD
-    def handle_map_green_config_cover(self):
-        if not self.map_is_threat_safe:
-=======
-    def handle_clear_mode_config_cover(self):
-        if not self.map_is_clear_mode:
->>>>>>> ae6809c9
-            return False
-
-        if self.config.POOR_MAP_DATA and self.map.is_map_data_poor:
-            self.config.POOR_MAP_DATA = False
-        self.map.fortress_data = [(), ()]
-
-        return True
-
-    def _expected_combat_end(self, expected):
-        for data in self.map.spawn_data:
-            if data.get('battle') == self.battle_count and 'boss' in expected:
-                return 'in_stage'
-            if data.get('battle') == self.battle_count + 1:
-                if data.get('enemy', 0) + data.get('siren', 0) + data.get('boss', 0) > 0:
-                    return 'with_searching'
-                else:
-                    return 'no_searching'
-
-        if 'boss' in expected:
-            return 'in_stage'
-
-        return None
-
-    def fleet_at(self, grid, fleet=None):
-        """
-        Args:
-            grid (Grid):
-            fleet (int): 1, 2
-
-        Returns:
-            bool: If fleet is at grid.
-        """
-        if fleet is None:
-            return self.fleet_current == grid.location
-        if fleet == 1:
-            return self.fleet_1_location == grid.location
-        else:
-            return self.fleet_2_location == grid.location
-
-    def check_accessibility(self, grid, fleet=None):
-        """
-        Args:
-            grid (Grid):
-            fleet (int, str): 1, 2, 'boss'
-
-        Returns:
-            bool: If accessible.
-        """
-        if fleet is None:
-            return grid.is_accessible
-        if isinstance(fleet, str) and fleet.isdigit():
-            fleet = int(fleet)
-        if fleet == 'boss':
-            fleet = self.fleet_boss_index
-
-        if fleet == self.fleet_current_index:
-            return grid.is_accessible
-        else:
-            backup = self.fleet_current_index
-            self.fleet_current_index = fleet
-            self.find_path_initial()
-            result = grid.is_accessible
-
-            self.fleet_current_index = backup
-            self.find_path_initial()
-            return result
-
-    def brute_find_roadblocks(self, grid, fleet=None):
-        """
-        Args:
-            grid (Grid):
-            fleet (int): 1, 2. Default to current fleet.
-
-        Returns:
-            SelectedGrids:
-        """
-        if fleet is not None and fleet != self.fleet_current_index:
-            backup = self.fleet_current_index
-            self.fleet_current_index = fleet
-            self.find_path_initial()
-        else:
-            backup = None
-
-        if grid.is_accessible:
-            if backup is not None:
-                self.fleet_current_index = backup
-                self.find_path_initial()
-            return SelectedGrids([])
-
-        enemies = self.map.select(is_enemy=True)
-        logger.info(f'Potential enemy roadblocks: {enemies}')
-        for repeat in range(1, enemies.count + 1):
-            for select in itertools.product(enemies, repeat=repeat):
-                for block in select:
-                    block.is_enemy = False
-                self.find_path_initial()
-                for block in select:
-                    block.is_enemy = True
-
-                if grid.is_accessible:
-                    select = SelectedGrids(list(select))
-                    logger.info(f'Enemy roadblock: {select}')
-                    if backup is not None:
-                        self.fleet_current_index = backup
-                        self.find_path_initial()
-                    return select
-
-        logger.warning('Enemy roadblock try exhausted.')
-
-    def handle_boss_appear_refocus(self):
-        """
-
-        """
-        appear = False
-        for data in self.map.spawn_data:
-            if data.get('battle') == self.battle_count and data.get('boss', 0):
-                logger.info('Catch camera re-positioning after boss appear')
-                appear = True
-
-        # if self.config.POOR_MAP_DATA:
-        #     self.device.screenshot()
-        #     grids = Grids(self.device.image, config=self.config)
-        #     grids.predict()
-        #     grids.show()
-        #     for grid in grids:
-        #         if grid.is_boss:
-        #             logger.info('Catch camera re-positioning after boss appear')
-        #             appear = True
-        #             for g in self.map:
-        #                 g.wipe_out()
-        #             break
-
-        if appear:
-            camera = self.camera
-            self.ensure_edge_insight()
-            logger.info('Refocus to previous camera position.')
-            self.focus_to(camera)
-            return True
-        else:
-            return False
-
-    def fleet_checked_reset(self):
-        self.map_fleet_checked = False
-        self.fleet_1_formation_fixed = False
-        self.fleet_2_formation_fixed = False
+import itertools
+
+from module.base.timer import Timer
+from module.exception import MapWalkError, MapEnemyMoved
+from module.handler.ambush import AmbushHandler
+from module.logger import logger
+from module.map.camera import Camera
+from module.map.map_base import SelectedGrids
+from module.map.map_base import location2node, location_ensure
+from module.map.utils import match_movable
+
+
+class Fleet(Camera, AmbushHandler):
+    fleet_1_location = ()
+    fleet_2_location = ()
+    fleet_current_index = 1
+    battle_count = 0
+    mystery_count = 0
+    siren_count = 0
+    fleet_ammo = 5
+    ammo_count = 3
+
+    @property
+    def fleet_1(self):
+        if self.fleet_current_index != 1:
+            self.fleet_switch()
+        return self
+
+    @fleet_1.setter
+    def fleet_1(self, value):
+        self.fleet_1_location = value
+
+    @property
+    def fleet_2(self):
+        if self.fleet_current_index != 2:
+            self.fleet_switch()
+        return self
+
+    @fleet_2.setter
+    def fleet_2(self, value):
+        self.fleet_2_location = value
+
+    @property
+    def fleet_current(self):
+        if self.fleet_current_index == 2:
+            return self.fleet_2_location
+        else:
+            return self.fleet_1_location
+
+    @fleet_current.setter
+    def fleet_current(self, value):
+        if self.fleet_current_index == 2:
+            self.fleet_2_location = value
+        else:
+            self.fleet_1_location = value
+
+    @property
+    def fleet_boss(self):
+        if self.config.FLEET_BOSS == 2 and self.config.FLEET_2:
+            return self.fleet_2
+        else:
+            return self.fleet_1
+
+    @property
+    def fleet_boss_index(self):
+        if self.config.FLEET_BOSS == 2 and self.config.FLEET_2:
+            return 2
+        else:
+            return 1
+
+    @property
+    def fleet_step(self):
+        if not self.config.MAP_HAS_FLEET_STEP:
+            return 0
+        if self.fleet_current_index == 2:
+            return self.config.Fleet_Fleet2Step
+        else:
+            return self.config.Fleet_Fleet1Step
+
+    def fleet_switch(self):
+        self.fleet_switch_click()
+        self.fleet_current_index = 1 if self.fleet_current_index == 2 else 2
+        self.camera = self.fleet_current
+        self.update()
+        self.find_path_initial()
+        self.map.show_cost()
+        self.show_fleet()
+        self.hp_get()
+        self.lv_get()
+        self.handle_strategy(index=self.fleet_current_index)
+
+    def switch_to(self):
+        pass
+
+    round = 0
+    enemy_round = {}
+
+    def round_next(self):
+        """
+        Call this method after fleet arrived.
+        """
+        if not self.config.MAP_HAS_MOVABLE_ENEMY and not self.config.MAP_HAS_MAZE:
+            return False
+        self.round += 1
+        logger.info(f'Round: {self.round}, enemy_round: {self.enemy_round}')
+
+    def round_battle(self):
+        """
+        Call this method after cleared an enemy.
+        """
+        if not self.config.MAP_HAS_MOVABLE_ENEMY:
+            return False
+        if not self.map.select(is_siren=True):
+            if self.config.MAP_HAS_MOVABLE_NORMAL_ENEMY:
+                if not self.map.select(is_enemy=True):
+                    self.enemy_round = {}
+            else:
+                self.enemy_round = {}
+        try:
+            data = self.map.spawn_data[self.battle_count]
+        except IndexError:
+            data = {}
+        enemy = data.get('siren', 0)
+        if self.config.MAP_HAS_MOVABLE_NORMAL_ENEMY:
+            enemy += data.get('enemy', 0)
+        if enemy > 0:
+            r = self.round
+            self.enemy_round[r] = self.enemy_round.get(r, 0) + enemy
+
+    def round_reset(self):
+        """
+        Call this method after entering map.
+        """
+        self.round = 0
+        self.enemy_round = {}
+
+    @property
+    def round_enemy_turn(self):
+        """
+        Returns:
+            tuple[int]: Enemy moves once after player move X times.
+                        It's a tuple because different enemy may have different X.
+        """
+        if self.config.MAP_HAS_MOVABLE_ENEMY:
+            if self.config.MAP_HAS_MOVABLE_NORMAL_ENEMY:
+                return tuple(set((list(self.config.MOVABLE_ENEMY_TURN) + list(self.config.MOVABLE_NORMAL_ENEMY_TURN))))
+            else:
+                return self.config.MOVABLE_ENEMY_TURN
+        else:
+            if self.config.MAP_HAS_MOVABLE_NORMAL_ENEMY:
+                return self.config.MOVABLE_NORMAL_ENEMY_TURN
+            else:
+                return tuple()
+
+    @property
+    def round_is_new(self):
+        """
+        Usually, MOVABLE_ENEMY_TURN = 2.
+        So a walk round is `player - player - enemy`, player moves twice, enemy moves once.
+
+        Different sirens have different MOVABLE_ENEMY_TURN:
+            2: Non-siren elite, SIREN_CL
+            3: SIREN_CA
+
+        Returns:
+            bool: If it's a new walk round, which means enemies have moved.
+        """
+        if not self.config.MAP_HAS_MOVABLE_ENEMY:
+            return False
+        for enemy in self.enemy_round.keys():
+            for turn in self.round_enemy_turn:
+                if self.round - enemy > 0 and (self.round - enemy) % turn == 0:
+                    return True
+
+        return False
+
+    @property
+    def round_wait(self):
+        """
+        Returns:
+            float: Seconds to wait enemies moving.
+        """
+        second = 0
+        if self.config.MAP_HAS_MOVABLE_ENEMY:
+            count = 0
+            for enemy, c in self.enemy_round.items():
+                for turn in self.round_enemy_turn:
+                    if self.round + 1 - enemy > 0 and (self.round + 1 - enemy) % turn == 0:
+                        count += c
+                        break
+            second += count * self.config.MAP_SIREN_MOVE_WAIT
+
+        if self.config.MAP_HAS_MAZE:
+            if (self.round + 1) % 3 == 0:
+                second += 1.0
+
+        return second
+
+    @property
+    def round_maze_changed(self):
+        """
+        Returns:
+            bool: If maze changed at the start of this round.
+        """
+        if not self.config.MAP_HAS_MAZE:
+            return False
+        return self.round != 0 and self.round % 3 == 0
+
+    def maze_active_on(self, grid):
+        """
+        Args:
+            grid:
+
+        Returns:
+            bool: If maze wall is on a the specific grid.
+        """
+        if not self.config.MAP_HAS_MAZE:
+            return False
+
+        grid = self.map[location_ensure(grid)]
+        if not grid.is_maze:
+            return False
+        return self.round % self.map.maze_round in grid.maze_round
+
+    movable_before: SelectedGrids
+    movable_before_normal: SelectedGrids
+
+    @property
+    def _walk_sight(self):
+        sight = self.map.camera_sight
+        return (sight[0], 0, sight[2], sight[3])
+
+    def _goto(self, location, expected=''):
+        """Goto a grid directly and handle ambush, air raid, mystery picked up, combat.
+
+        Args:
+            location (tuple, str, GridInfo): Destination.
+        """
+        location = location_ensure(location)
+        result_mystery = ''
+        self.movable_before = self.map.select(is_siren=True)
+        self.movable_before_normal = self.map.select(is_enemy=True)
+        if self.hp_retreat_triggered():
+            self.withdraw()
+        is_portal = self.map[location].is_portal
+
+        while 1:
+            self.in_sight(location, sight=self._walk_sight)
+            self.focus_to_grid_center()
+            grid = self.convert_global_to_local(location)
+
+            self.ambush_color_initial()
+            self.enemy_searching_color_initial()
+            grid.__str__ = location
+            result = 'nothing'
+
+            self.device.click(grid)
+            arrived = False
+            # Wait to confirm fleet arrived. It does't appear immediately if fleet in combat.
+            extra = 0
+            if self.config.Submarine_Mode == 'hunt_only':
+                extra += 4.5
+            if self.config.MAP_HAS_LAND_BASED and grid.is_mechanism_trigger:
+                extra += grid.mechanism_wait
+            arrive_timer = Timer(0.5 + self.round_wait + extra, count=2)
+            arrive_unexpected_timer = Timer(1.5 + self.round_wait + extra, count=6)
+            # Wait after ambushed.
+            ambushed_retry = Timer(0.5)
+            # If nothing happens, click again.
+            walk_timeout = Timer(20)
+            walk_timeout.start()
+
+            while 1:
+                self.device.screenshot()
+                self.view.update(image=self.device.image)
+                if is_portal:
+                    self.update()
+                    grid = self.view[self.view.center_loca]
+
+                # Combat
+                if self.config.Campaign_UseFleetLock and not self.is_in_map():
+                    if self.handle_retirement():
+                        self.map_offensive()
+                        walk_timeout.reset()
+                    if self.handle_combat_low_emotion():
+                        walk_timeout.reset()
+                if self.combat_appear():
+                    self.combat(expected_end=self._expected_combat_end(expected), fleet_index=self.fleet_current_index)
+                    self.hp_get()
+                    self.lv_get(after_battle=True)
+                    arrived = True if not self.config.MAP_HAS_MOVABLE_ENEMY else False
+                    result = 'combat'
+                    self.battle_count += 1
+                    self.fleet_ammo -= 1
+                    if 'siren' in expected or (self.config.MAP_HAS_MOVABLE_ENEMY and not expected):
+                        self.siren_count += 1
+                    elif self.map[location].may_enemy:
+                        self.map[location].is_cleared = True
+
+                    self.handle_boss_appear_refocus()
+                    if self.config.MAP_FOCUS_ENEMY_AFTER_BATTLE:
+                        self.camera = location
+                        self.update()
+                    grid = self.convert_global_to_local(location)
+                    walk_timeout.reset()
+
+                # Ambush
+                if self.handle_ambush():
+                    self.hp_get()
+                    self.lv_get(after_battle=True)
+                    walk_timeout.reset()
+                    self.view.update(image=self.device.image)
+                    if not (grid.predict_fleet() and grid.predict_current_fleet()):
+                        ambushed_retry.start()
+
+                # Mystery
+                mystery = self.handle_mystery(button=grid)
+                if mystery:
+                    self.mystery_count += 1
+                    result = 'mystery'
+                    result_mystery = mystery
+
+                # Cat attack animation
+                if self.handle_map_cat_attack():
+                    walk_timeout.reset()
+                    continue
+
+                if self.handle_walk_out_of_step():
+                    raise MapWalkError('walk_out_of_step')
+
+                # Arrive
+                if self.is_in_map() and \
+                        (grid.predict_fleet() or
+                         (walk_timeout.reached() and grid.predict_current_fleet())):
+                    if not arrive_timer.started():
+                        logger.info(f'Arrive {location2node(location)}')
+                    arrive_timer.start()
+                    arrive_unexpected_timer.start()
+                    if not arrive_timer.reached():
+                        continue
+                    if expected and result not in expected:
+                        if arrive_unexpected_timer.reached():
+                            logger.warning('Arrive with unexpected result')
+                        else:
+                            continue
+                    if is_portal:
+                        location = self.map[location].portal_link
+                        self.camera = location
+                    logger.info(f'Arrive {location2node(location)} confirm. Result: {result}. Expected: {expected}')
+                    arrived = True
+                    break
+
+                # Story
+                if expected == 'story':
+                    if self.handle_story_skip():
+                        result = 'story'
+                        continue
+
+                # End
+                if ambushed_retry.started() and ambushed_retry.reached():
+                    break
+                if walk_timeout.reached():
+                    logger.warning('Walk timeout. Retrying.')
+                    self.ensure_edge_insight()
+                    break
+
+            # End
+            if arrived:
+                # Ammo grid needs to click again, otherwise the next click doesn't work.
+                if self.map[location].may_ammo:
+                    self.device.click(grid)
+                break
+
+        self.map[self.fleet_current].is_fleet = False
+        self.map[location].wipe_out()
+        self.map[location].is_fleet = True
+        self.__setattr__('fleet_%s_location' % self.fleet_current_index, location)
+        if result_mystery == 'get_carrier':
+            self.full_scan_carrier()
+        if result == 'combat':
+            self.round_battle()
+        self.round_next()
+        if self.round_is_new:
+            self.full_scan_movable(enemy_cleared=result == 'combat')
+            self.find_path_initial()
+            raise MapEnemyMoved
+        if self.round_maze_changed:
+            self.find_path_initial()
+            raise MapEnemyMoved
+        self.find_path_initial()
+
+    def goto(self, location, optimize=True, expected=''):
+        # self.device.sleep(1000)
+        location = location_ensure(location)
+        if optimize and (self.config.MAP_HAS_AMBUSH or self.config.MAP_HAS_FLEET_STEP or self.config.MAP_HAS_PORTAL
+                         or self.config.MAP_HAS_MAZE):
+            nodes = self.map.find_path(location, step=self.fleet_step)
+            for node in nodes:
+                if self.maze_active_on(node):
+                    logger.info(f'Maze is active on {location2node(node)}, bouncing to wait')
+                    for _ in range(10):
+                        grids = self.map[node].maze_nearby.delete(self.map.select(is_fleet=True))
+                        if grids.select(is_enemy=False):
+                            grids = grids.select(is_enemy=False)
+                        grids = grids.sort('cost')
+                        self._goto(grids[0], expected='')
+                try:
+                    self._goto(node, expected=expected if node == nodes[-1] else '')
+                except MapWalkError:
+                    logger.warning('Map walk error.')
+                    self.ensure_edge_insight()
+                    nodes_ = self.map.find_path(node, step=1)
+                    for node_ in nodes_:
+                        self._goto(node_, expected=expected if node == nodes[-1] else '')
+        else:
+            self._goto(location, expected=expected)
+
+    def find_path_initial(self):
+        """
+        Call this method after fleet moved or entered map.
+        """
+        if self.fleet_1_location:
+            self.map[self.fleet_1_location].is_fleet = True
+        if self.fleet_2_location:
+            self.map[self.fleet_2_location].is_fleet = True
+        location_dict = {}
+        if self.config.FLEET_2:
+            location_dict[2] = self.fleet_2_location
+        location_dict[1] = self.fleet_1_location
+        # Release fortress block
+        if self.config.MAP_HAS_FORTRESS:
+            if not self.map.select(is_fortress=True):
+                self.map.select(is_mechanism_block=True).set(is_mechanism_block=False)
+        self.map.find_path_initial_multi_fleet(
+            location_dict, current=self.fleet_current, has_ambush=self.config.MAP_HAS_AMBUSH)
+
+    def show_fleet(self):
+        fleets = []
+        for n in [1, 2]:
+            fleet = self.__getattribute__('fleet_%s_location' % n)
+            if len(fleet):
+                text = 'Fleet_%s: %s' % (n, location2node(fleet))
+                if self.fleet_current_index == n:
+                    text = '[%s]' % text
+                fleets.append(text)
+        logger.info(' '.join(fleets))
+
+    def full_scan(self, queue=None, must_scan=None, mode='normal'):
+        super().full_scan(
+            queue=queue, must_scan=must_scan, battle_count=self.battle_count, mystery_count=self.mystery_count,
+            siren_count=self.siren_count, carrier_count=self.carrier_count, mode=mode)
+
+        if self.config.FLEET_2 and not self.fleet_2_location:
+            fleets = self.map.select(is_fleet=True, is_current_fleet=False)
+            if fleets.count:
+                logger.info(f'Predict fleet_2 to be {fleets[0]}')
+                self.fleet_2_location = fleets[0].location
+
+        for loca in [self.fleet_1_location, self.fleet_2_location]:
+            if len(loca) and loca in self.map:
+                grid = self.map[loca]
+                if grid.may_boss and grid.is_caught_by_siren:
+                    # Only boss appears on fleet's face
+                    pass
+                else:
+                    self.map[loca].wipe_out()
+
+    def full_scan_carrier(self):
+        """
+        Call this method if get enemy searching in mystery.
+        """
+        prev = self.map.select(is_enemy=True)
+        self.full_scan(mode='carrier')
+        diff = self.map.select(is_enemy=True).delete(prev)
+        logger.info(f'Carrier spawn: {diff}')
+
+    def full_scan_movable(self, enemy_cleared=True):
+        """
+        Call this method if enemy moved.
+
+        Args:
+            enemy_cleared (bool): True if cleared an enemy and need to scan spawn enemies.
+                                  False if just a simple walk and only need to scan movable enemies.
+        """
+        if self.config.MAP_HAS_MOVABLE_NORMAL_ENEMY:
+            if self.config.MAP_HAS_MOVABLE_ENEMY:
+                for grid in self.movable_before:
+                    grid.wipe_out()
+                for grid in self.movable_before_normal:
+                    grid.wipe_out()
+                self.full_scan(mode='movable')
+                self.track_movable(enemy_cleared=enemy_cleared, siren=True)
+                self.track_movable(enemy_cleared=enemy_cleared, siren=False)
+            else:
+                for grid in self.movable_before_normal:
+                    grid.wipe_out()
+                self.full_scan(mode='movable')
+                self.track_movable(enemy_cleared=enemy_cleared, siren=False)
+
+        elif self.config.MAP_HAS_MOVABLE_ENEMY:
+            for grid in self.movable_before:
+                grid.wipe_out()
+            self.full_scan(queue=None if enemy_cleared else self.movable_before,
+                           must_scan=self.movable_before, mode='movable')
+            self.track_movable(enemy_cleared=enemy_cleared, siren=True)
+
+    def track_movable(self, enemy_cleared=True, siren=True):
+        """
+        Track enemy moving and predict missing enemies.
+
+        Args:
+            enemy_cleared (bool): True if cleared an enemy and need to scan spawn enemies.
+                                  False if just a simple walk and only need to scan movable enemies.
+            siren (bool): True if track sirens, false if track normal enemies
+        """
+        # Track siren moving
+        before = self.movable_before if siren else self.movable_before_normal
+        after = self.map.select(is_siren=True) if siren else self.map.select(is_enemy=True)
+        step = self.config.MOVABLE_ENEMY_FLEET_STEP if siren else 1
+        spawn = self.map.select(may_siren=True) if siren else self.map.select(may_enemy=True)
+        matched_before, matched_after = match_movable(
+            before=before.location,
+            spawn=spawn.location,
+            after=after.location,
+            fleets=[self.fleet_current] if enemy_cleared else [],
+            fleet_step=step
+        )
+        matched_before = self.map.to_selected(matched_before)
+        matched_after = self.map.to_selected(matched_after)
+        logger.info(f'Movable enemy {before} -> {after}')
+        logger.info(f'Tracked enemy {matched_before} -> {matched_after}')
+
+        # Delete wrong prediction
+        for grid in after.delete(matched_after):
+            if not grid.may_siren:
+                logger.warning(f'Wrong detection: {grid}')
+                grid.wipe_out()
+
+        # Predict missing siren
+        diff = before.delete(matched_before)
+        _, missing = self.map.missing_get(
+            self.battle_count, self.mystery_count, self.siren_count, self.carrier_count, mode='normal')
+        missing = missing['siren'] if siren else missing['enemy']
+        if diff and missing != 0:
+            logger.warning(f'Movable enemy tracking lost: {diff}')
+            covered = self.map.grid_covered(self.map[self.fleet_current], location=[(0, -2)])
+            if self.fleet_1_location:
+                covered = covered.add(self.map.grid_covered(self.map[self.fleet_1_location], location=[(0, -1)]))
+            if self.fleet_2_location:
+                covered = covered.add(self.map.grid_covered(self.map[self.fleet_2_location], location=[(0, -1)]))
+            if siren:
+                for grid in after:
+                    covered = covered.add(self.map.grid_covered(grid))
+            else:
+                for grid in self.map.select(is_siren=True):
+                    covered = covered.add(self.map.grid_covered(grid))
+            logger.attr('enemy_covered', covered)
+            accessible = SelectedGrids([])
+            for grid in diff:
+                self.map.find_path_initial(grid, has_ambush=False)
+                accessible = accessible.add(self.map.select(cost=0)).add(self.map.select(cost=1))
+                if siren:
+                    accessible = accessible.add(self.map.select(cost=2))
+            self.map.find_path_initial(self.fleet_current, has_ambush=self.config.MAP_HAS_AMBUSH)
+            logger.attr('enemy_accessible', accessible)
+            predict = accessible.intersect(covered).select(is_sea=True, is_fleet=False)
+            logger.info(f'Movable enemy predict: {predict}')
+            matched_after = matched_after.add(predict)
+            for grid in predict:
+                if siren:
+                    grid.is_siren = True
+                grid.is_enemy = True
+        elif missing == 0:
+            logger.info(f'Movable enemy tracking drop: {diff}')
+
+        for grid in matched_after:
+            if grid.location != self.fleet_current:
+                grid.is_movable = True
+
+    def find_all_fleets(self):
+        logger.hr('Find all fleets')
+        queue = self.map.select(is_spawn_point=True)
+        while queue:
+            queue = queue.sort_by_camera_distance(self.camera)
+            self.in_sight(queue[0], sight=(-1, 0, 1, 2))
+            grid = self.convert_global_to_local(queue[0])
+            if grid.predict_fleet():
+                if grid.predict_current_fleet():
+                    self.fleet_1 = queue[0].location
+                else:
+                    self.fleet_2 = queue[0].location
+            queue = queue[1:]
+
+    def find_current_fleet(self):
+        logger.hr('Find current fleet')
+        if not self.config.POOR_MAP_DATA:
+            fleets = self.map.select(is_fleet=True, is_spawn_point=True)
+        else:
+            fleets = self.map.select(is_fleet=True)
+        logger.info('Fleets: %s' % str(fleets))
+        count = fleets.count
+        if count == 1:
+            if not self.config.FLEET_2:
+                self.fleet_1 = fleets[0].location
+            else:
+                logger.info('Fleet_2 not detected.')
+                if self.config.POOR_MAP_DATA and not self.map.select(is_spawn_point=True):
+                    self.fleet_1 = fleets[0].location
+                elif self.map.select(is_spawn_point=True).count == 2:
+                    logger.info('Predict fleet to be spawn point')
+                    another = self.map.select(is_spawn_point=True).delete(SelectedGrids([fleets[0]]))[0]
+                    if fleets[0].is_current_fleet:
+                        self.fleet_1 = fleets[0].location
+                        self.fleet_2 = another.location
+                    else:
+                        self.fleet_1 = another.location
+                        self.fleet_2 = fleets[0].location
+                else:
+                    cover = self.map.grid_covered(fleets[0], location=[(0, -1)])
+                    if fleets[0].is_current_fleet and len(cover) and cover[0].is_spawn_point:
+                        self.fleet_1 = fleets[0].location
+                        self.fleet_2 = cover[0].location
+                    else:
+                        self.find_all_fleets()
+        elif count == 2:
+            current = self.map.select(is_current_fleet=True)
+            if current.count == 1:
+                self.fleet_1 = current[0].location
+                self.fleet_2 = fleets.delete(current)[0].location
+            else:
+                fleets = fleets.sort_by_camera_distance(self.camera)
+                self.in_sight(fleets[0], sight=(-1, 0, 1, 2))
+                if self.convert_global_to_local(fleets[0]).predict_current_fleet():
+                    self.fleet_1 = fleets[0].location
+                    self.fleet_2 = fleets[1].location
+                else:
+                    self.in_sight(fleets[1], sight=(-1, 0, 1, 2))
+                    if self.convert_global_to_local(fleets[1]).predict_current_fleet():
+                        self.fleet_1 = fleets[1].location
+                        self.fleet_2 = fleets[0].location
+                    else:
+                        logger.warning('Current fleet not found')
+                        self.fleet_1 = fleets[0].location
+                        self.fleet_2 = fleets[1].location
+        else:
+            if count == 0:
+                logger.warning('No fleets detected.')
+                fleets = self.map.select(is_current_fleet=True)
+                if fleets.count:
+                    self.fleet_1 = fleets[0].location
+            if count > 2:
+                logger.warning('Too many fleets: %s.' % str(fleets))
+            self.find_all_fleets()
+
+        self.fleet_current_index = 1
+        self.show_fleet()
+        return self.fleet_current
+
+    def map_init(self, map_):
+        logger.hr('Map init')
+        self.fleet_1_location = ()
+        self.fleet_2_location = ()
+        self.fleet_current_index = 1
+        self.battle_count = 0
+        self.mystery_count = 0
+        self.carrier_count = 0
+        self.siren_count = 0
+        self.ammo_count = 3
+        self.map = map_
+        self.map.reset()
+        self.handle_clear_mode_config_cover()
+        self.map.poor_map_data = self.config.POOR_MAP_DATA
+        self.map.load_map_data(use_loop=self.map_is_clear_mode)
+        self.map.load_spawn_data(use_loop=self.map_is_clear_mode)
+        self.map.grid_connection_initial(
+            wall=self.config.MAP_HAS_WALL,
+            portal=self.config.MAP_HAS_PORTAL,
+        )
+        self.map.load_mechanism(
+            land_based=self.config.MAP_HAS_LAND_BASED,
+            maze=self.config.MAP_HAS_MAZE,
+            fortress=self.config.MAP_HAS_FORTRESS
+        )
+
+        self.handle_strategy(index=1 if not self.fleets_reversed else 2)
+        self.update()
+        if self.handle_fleet_reverse():
+            self.handle_strategy(index=1)
+        self.hp_reset()
+        self.hp_get()
+        self.lv_reset()
+        self.lv_get()
+        self.ensure_edge_insight(preset=self.map.in_map_swipe_preset_data)
+        self.full_scan(must_scan=self.map.camera_data_spawn_point)
+        self.find_current_fleet()
+        self.find_path_initial()
+        self.map.show_cost()
+        self.round_reset()
+        self.round_battle()
+
+    def handle_clear_mode_config_cover(self):
+        if not self.map_is_clear_mode:
+            return False
+
+        if self.config.POOR_MAP_DATA and self.map.is_map_data_poor:
+            self.config.POOR_MAP_DATA = False
+        self.map.fortress_data = [(), ()]
+
+        return True
+
+    def _expected_combat_end(self, expected):
+        for data in self.map.spawn_data:
+            if data.get('battle') == self.battle_count and 'boss' in expected:
+                return 'in_stage'
+            if data.get('battle') == self.battle_count + 1:
+                if data.get('enemy', 0) + data.get('siren', 0) + data.get('boss', 0) > 0:
+                    return 'with_searching'
+                else:
+                    return 'no_searching'
+
+        if 'boss' in expected:
+            return 'in_stage'
+
+        return None
+
+    def fleet_at(self, grid, fleet=None):
+        """
+        Args:
+            grid (Grid):
+            fleet (int): 1, 2
+
+        Returns:
+            bool: If fleet is at grid.
+        """
+        if fleet is None:
+            return self.fleet_current == grid.location
+        if fleet == 1:
+            return self.fleet_1_location == grid.location
+        else:
+            return self.fleet_2_location == grid.location
+
+    def check_accessibility(self, grid, fleet=None):
+        """
+        Args:
+            grid (Grid):
+            fleet (int, str): 1, 2, 'boss'
+
+        Returns:
+            bool: If accessible.
+        """
+        if fleet is None:
+            return grid.is_accessible
+        if isinstance(fleet, str) and fleet.isdigit():
+            fleet = int(fleet)
+        if fleet == 'boss':
+            fleet = self.fleet_boss_index
+
+        if fleet == self.fleet_current_index:
+            return grid.is_accessible
+        else:
+            backup = self.fleet_current_index
+            self.fleet_current_index = fleet
+            self.find_path_initial()
+            result = grid.is_accessible
+
+            self.fleet_current_index = backup
+            self.find_path_initial()
+            return result
+
+    def brute_find_roadblocks(self, grid, fleet=None):
+        """
+        Args:
+            grid (Grid):
+            fleet (int): 1, 2. Default to current fleet.
+
+        Returns:
+            SelectedGrids:
+        """
+        if fleet is not None and fleet != self.fleet_current_index:
+            backup = self.fleet_current_index
+            self.fleet_current_index = fleet
+            self.find_path_initial()
+        else:
+            backup = None
+
+        if grid.is_accessible:
+            if backup is not None:
+                self.fleet_current_index = backup
+                self.find_path_initial()
+            return SelectedGrids([])
+
+        enemies = self.map.select(is_enemy=True)
+        logger.info(f'Potential enemy roadblocks: {enemies}')
+        for repeat in range(1, enemies.count + 1):
+            for select in itertools.product(enemies, repeat=repeat):
+                for block in select:
+                    block.is_enemy = False
+                self.find_path_initial()
+                for block in select:
+                    block.is_enemy = True
+
+                if grid.is_accessible:
+                    select = SelectedGrids(list(select))
+                    logger.info(f'Enemy roadblock: {select}')
+                    if backup is not None:
+                        self.fleet_current_index = backup
+                        self.find_path_initial()
+                    return select
+
+        logger.warning('Enemy roadblock try exhausted.')
+
+    def handle_boss_appear_refocus(self):
+        """
+
+        """
+        appear = False
+        for data in self.map.spawn_data:
+            if data.get('battle') == self.battle_count and data.get('boss', 0):
+                logger.info('Catch camera re-positioning after boss appear')
+                appear = True
+
+        # if self.config.POOR_MAP_DATA:
+        #     self.device.screenshot()
+        #     grids = Grids(self.device.image, config=self.config)
+        #     grids.predict()
+        #     grids.show()
+        #     for grid in grids:
+        #         if grid.is_boss:
+        #             logger.info('Catch camera re-positioning after boss appear')
+        #             appear = True
+        #             for g in self.map:
+        #                 g.wipe_out()
+        #             break
+
+        if appear:
+            camera = self.camera
+            self.ensure_edge_insight()
+            logger.info('Refocus to previous camera position.')
+            self.focus_to(camera)
+            return True
+        else:
+            return False
+
+    def fleet_checked_reset(self):
+        self.map_fleet_checked = False
+        self.fleet_1_formation_fixed = False
+        self.fleet_2_formation_fixed = False