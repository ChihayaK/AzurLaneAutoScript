import datetime
import logging
import os
import sys
from collections import deque
from typing import Callable, List

import rich.box
from rich import print as pprint
from rich.console import Console, ConsoleOptions, ConsoleRenderable, NewLine
from rich.highlighter import RegexHighlighter
from rich.logging import RichHandler
from rich.rule import Rule
from rich.style import Style
from rich.theme import Theme
from rich.traceback import Traceback


def empty_function(*args, **kwargs):
    pass


# cnocr will set root logger in cnocr.utils
# Delete logging.basicConfig to avoid logging the same message twice.
logging.basicConfig = empty_function
logging.raiseExceptions = True  # Set True if wanna see encode errors on console

# Force rounded box
rich.box.ASCII = rich.box.ASCII2 = rich.box.ROUNDED
# Remove HTTP keywords (GET, POST etc.)
RichHandler.KEYWORDS = []


class RichFileHandler(RichHandler):
    # Rename
    pass


class RichRenderableHandler(RichHandler):
    """
    Pass renderable into a function
    """

    def __init__(self, *args, func: Callable[[ConsoleRenderable], None] = None, **kwargs):
        super().__init__(*args, **kwargs)
        self._func = func

    def emit(self, record: logging.LogRecord) -> None:
        message = self.format(record)
        traceback = None
        if (
            self.rich_tracebacks
            and record.exc_info
            and record.exc_info != (None, None, None)
        ):
            exc_type, exc_value, exc_traceback = record.exc_info
            assert exc_type is not None
            assert exc_value is not None
            traceback = Traceback.from_exception(
                exc_type,
                exc_value,
                exc_traceback,
                width=self.tracebacks_width,
                extra_lines=self.tracebacks_extra_lines,
                theme=self.tracebacks_theme,
                word_wrap=self.tracebacks_word_wrap,
                show_locals=self.tracebacks_show_locals,
                locals_max_length=self.locals_max_length,
                locals_max_string=self.locals_max_string,
            )
            message = record.getMessage()
            if self.formatter:
                record.message = record.getMessage()
                formatter = self.formatter
                if hasattr(formatter, "usesTime") and formatter.usesTime():
                    record.asctime = formatter.formatTime(
                        record, formatter.datefmt)
                message = formatter.formatMessage(record)

        message_renderable = self.render_message(record, message)
        log_renderable = self.render(
            record=record, traceback=traceback, message_renderable=message_renderable
        )

        # Directly put renderable into function
        self._func(log_renderable)

    def handle(self, record: logging.LogRecord) -> bool:
        if not self._func:
            return True
        super().handle(record)


class HTMLConsole(Console):
    """
    Force full feature console
    but not working lol :(
    """
    @property
    def options(self) -> ConsoleOptions:
        return ConsoleOptions(
            max_height=self.size.height,
            size=self.size,
            legacy_windows=False,
            min_width=1,
            max_width=self.width,
            encoding='utf-8',
            is_terminal=False,
        )


class Highlighter(RegexHighlighter):
    base_style = 'web.'
    highlights = [
        # (r'(?P<datetime>(\d{2}|\d{4})(?:\-)?([0]{1}\d{1}|[1]{1}[0-2]{1})'
        #  r'(?:\-)?([0-2]{1}\d{1}|[3]{1}[0-1]{1})(?:\s)?([0-1]{1}\d{1}|'
        #  r'[2]{1}[0-3]{1})(?::)?([0-5]{1}\d{1})(?::)?([0-5]{1}\d{1}).\d+\b)'),
        (r'(?P<time>([0-1]{1}\d{1}|[2]{1}[0-3]{1})(?::)?'
         r'([0-5]{1}\d{1})(?::)?([0-5]{1}\d{1})(.\d+\b))'),
        r"(?P<brace>[\{\[\(\)\]\}])"
        r"\b(?P<bool_true>True)\b|\b(?P<bool_false>False)\b|\b(?P<none>None)\b",
        r"(?P<path>(([A-Za-z]\:)|.)?\B([\/\\][\w\.\-\_\+]+)*[\/\\])(?P<filename>[\w\.\-\_\+]*)?",
        # r"(?<![\\\w])(?P<str>b?\'\'\'.*?(?<!\\)\'\'\'|b?\'.*?(?<!\\)\'|b?\"\"\".*?(?<!\\)\"\"\"|b?\".*?(?<!\\)\")",
    ]


WEB_THEME = Theme({
    "web.brace": Style(bold=True),
    "web.bool_true": Style(color="bright_green", italic=True),
    "web.bool_false": Style(color="bright_red", italic=True),
    "web.none": Style(color="magenta", italic=True),
    "web.path": Style(color="magenta"),
    "web.filename": Style(color="bright_magenta"),
    "web.str": Style(color="green", italic=False, bold=False),
    "web.time": Style(color="cyan"),
    "rule.text": Style(bold=True),
})


# Logger init
logger_debug = False
logger = logging.getLogger('alas')
logger.setLevel(logging.DEBUG if logger_debug else logging.INFO)
file_formatter = logging.Formatter(
    fmt='%(asctime)s.%(msecs)03d | %(levelname)s | %(message)s', datefmt='%Y-%m-%d %H:%M:%S')
console_formatter = logging.Formatter(
    fmt='%(asctime)s.%(msecs)03d │ %(message)s', datefmt='%Y-%m-%d %H:%M:%S')
web_formatter = logging.Formatter(
    fmt='%(asctime)s.%(msecs)03d │ %(message)s', datefmt='%H:%M:%S')

# Add console logger
# console = logging.StreamHandler(stream=sys.stdout)
# console.setFormatter(formatter)
# console.flush = sys.stdout.flush
# logger.addHandler(console)

# Add rich console logger
stdout_console = console = Console()
console_hdlr = RichHandler(
    show_path=False,
    show_time=False,
    rich_tracebacks=True,
    tracebacks_show_locals=True,
    tracebacks_extra_lines=3,
)
console_hdlr.setFormatter(console_formatter)
logger.addHandler(console_hdlr)

# Ensure running in Alas root folder
os.chdir(os.path.join(os.path.dirname(__file__), '../'))

# Add file logger
pyw_name = os.path.splitext(os.path.basename(sys.argv[0]))[0]


def _set_file_logger(name=pyw_name):
    if '_' in name:
        name = name.split('_', 1)[0]
    log_file = f'./log/{datetime.date.today()}_{name}.txt'
    try:
        file = logging.FileHandler(log_file, encoding='utf-8')
    except FileNotFoundError:
        os.mkdir('./log')
        file = logging.FileHandler(log_file, encoding='utf-8')
    file.setFormatter(file_formatter)

    logger.handlers = [h for h in logger.handlers if not isinstance(
        h, (logging.FileHandler, RichFileHandler))]
    logger.addHandler(file)
    logger.log_file = log_file


def set_file_logger(name=pyw_name):
    if '_' in name:
        name = name.split('_', 1)[0]
    log_file = f'./log/{datetime.date.today()}_{name}.txt'
    try:
        file = open(log_file, mode='a', encoding='utf-8')
    except FileNotFoundError:
        os.mkdir('./log')
        file = open(log_file, mode='a', encoding='utf-8')

    file_console = Console(
        file=file,
        no_color=True,
        width=119,
    )

    hdlr = RichFileHandler(
        console=file_console,
        show_path=False,
        show_time=False,
        show_level=False,
        rich_tracebacks=True,
        tracebacks_show_locals=True,
        tracebacks_extra_lines=3,
    )
    hdlr.setFormatter(file_formatter)

    logger.handlers = [h for h in logger.handlers if not isinstance(
        h, (logging.FileHandler, RichFileHandler))]
    logger.addHandler(hdlr)
    logger.log_file = log_file


def set_func_logger(func):
    console = HTMLConsole(
        force_terminal=False,
        force_interactive=False,
        width=80,
        color_system='truecolor',
        markup=False,
        safe_box=False,
        highlighter=Highlighter(),
        theme=WEB_THEME
    )
    hdlr = RichRenderableHandler(
        func=func,
        console=console,
        show_path=False,
        show_time=False,
        show_level=True,
        rich_tracebacks=True,
        tracebacks_show_locals=True,
        tracebacks_extra_lines=2,
        highlighter=Highlighter(),
    )
    hdlr.setFormatter(web_formatter)
    logger.handlers = [h for h in logger.handlers if not isinstance(
        h, RichRenderableHandler)]
    logger.addHandler(hdlr)


def _get_renderables(
    self: Console, *objects, sep=" ", end="\n", justify=None, emoji=None, markup=None, highlight=None,
) -> List[ConsoleRenderable]:
    """
    Refer to rich.console.Console.print()
    """
    if not objects:
        objects = (NewLine(),)

    render_hooks = self._render_hooks[:]
    with self:
        renderables = self._collect_renderables(
            objects,
            sep,
            end,
            justify=justify,
            emoji=emoji,
            markup=markup,
            highlight=highlight,
        )
        for hook in render_hooks:
            renderables = hook.process_renderables(renderables)
    return renderables


def print(*objects: ConsoleRenderable, **kwargs):
    for hdlr in logger.handlers:
        if isinstance(hdlr, RichRenderableHandler):
            for renderable in _get_renderables(hdlr.console, *objects, **kwargs):
                hdlr._func(renderable)
        elif isinstance(hdlr, RichHandler):
            hdlr.console.print(*objects)


def rule(title="", *, characters="─", style="rule.line", end="\n", align="center"):
    rule = Rule(title=title, characters=characters,
                style=style, end=end, align=align)
    print(rule)


def hr(title, level=3):
    title = str(title).upper()
    if level == 1:
        logger.rule(title, characters='═')
    if level == 2:
        logger.rule(title, characters='─')
    if level == 3:
        logger.info(f"[bold]<<< {title} >>>[/bold]", extra={"markup": True})
    if level == 0:
        logger.rule(characters='═')
        logger.rule(title, characters=' ')
        logger.rule(characters='═')


def attr(name, text):
    logger.info('[%s] %s' % (str(name), str(text)))


def attr_align(name, text, front='', align=22):
    name = str(name).rjust(align)
    if front:
        name = front + name[len(front):]
    logger.info('%s: %s' % (name, str(text)))


<<<<<<< HEAD
def error_convert(func):
    def error_wrapper(msg, *args, **kwargs):
        if isinstance(msg, Exception):
            msg = f'{type(msg).__name__}: {msg}'
        return func(msg, *args, **kwargs)

    return error_wrapper


logger.error = error_convert(logger.error)
=======
def show():
    logger.info('INFO')
    logger.warning('WARNING')
    logger.debug('DEBUG')
    logger.error('ERROR')
    logger.critical('CRITICAL')
    logger.hr('hr0', 0)
    logger.hr('hr1', 1)
    logger.hr('hr2', 2)
    logger.hr('hr3', 3)
    logger.info(r'Brace { [ ( ) ] }')
    logger.info(r'True, False, None')
    logger.info(r'E:/path\\to/alas/alas.exe, /root/alas/, ./relative/path/log.txt')
    local_var1 = 'This is local variable'
    # Line before exception
    raise Exception("Exception")
    # Line below exception


>>>>>>> 338e32ce
logger.hr = hr
logger.attr = attr
logger.attr_align = attr_align
logger.set_file_logger = set_file_logger
logger.rule = rule
logger.print = print
logger.log_file: str

logger.set_file_logger()
logger.hr('Start', level=0)<|MERGE_RESOLUTION|>--- conflicted
+++ resolved
@@ -316,18 +316,6 @@
     logger.info('%s: %s' % (name, str(text)))
 
 
-<<<<<<< HEAD
-def error_convert(func):
-    def error_wrapper(msg, *args, **kwargs):
-        if isinstance(msg, Exception):
-            msg = f'{type(msg).__name__}: {msg}'
-        return func(msg, *args, **kwargs)
-
-    return error_wrapper
-
-
-logger.error = error_convert(logger.error)
-=======
 def show():
     logger.info('INFO')
     logger.warning('WARNING')
@@ -347,7 +335,16 @@
     # Line below exception
 
 
->>>>>>> 338e32ce
+def error_convert(func):
+    def error_wrapper(msg, *args, **kwargs):
+        if isinstance(msg, Exception):
+            msg = f'{type(msg).__name__}: {msg}'
+        return func(msg, *args, **kwargs)
+
+    return error_wrapper
+
+
+logger.error = error_convert(logger.error)
 logger.hr = hr
 logger.attr = attr
 logger.attr_align = attr_align
