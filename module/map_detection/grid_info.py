--- conflicted
+++ resolved
@@ -141,11 +141,7 @@
         """
         Args:
             info (GridInfo):
-<<<<<<< HEAD
             mode (str): Scan mode, such as 'normal', 'carrier', 'movable'
-=======
-            mode (str): Scan mode, such as 'normal', 'carrier', 'move'
->>>>>>> 361a70c9
 
         Returns:
             bool: If success.
@@ -170,14 +166,11 @@
                 self.enemy_scale = 0
                 self.enemy_genre = info.enemy_genre
                 return True
-<<<<<<< HEAD
             elif mode == 'movable' and not self.is_land:
                 self.is_siren = True
                 self.enemy_scale = 0
                 self.enemy_genre = info.enemy_genre
                 return True
-=======
->>>>>>> 361a70c9
             else:
                 return False
         if info.is_enemy:
@@ -185,11 +178,8 @@
                 self.is_enemy = True
                 if info.enemy_scale:
                     self.enemy_scale = info.enemy_scale
-<<<<<<< HEAD
                 if info.enemy_genre:
-=======
-                if info.enemy_genre != 'Enemy':
->>>>>>> 361a70c9
+
                     self.enemy_genre = info.enemy_genre
                 return True
             elif mode == 'carrier' and not self.is_land and self.may_carrier:
@@ -197,11 +187,7 @@
                 self.is_carrier = True
                 if info.enemy_scale:
                     self.enemy_scale = info.enemy_scale
-<<<<<<< HEAD
                 if info.enemy_genre:
-=======
-                if info.enemy_genre != 'Enemy':
->>>>>>> 361a70c9
                     self.enemy_genre = info.enemy_genre
                 return True
             else:
