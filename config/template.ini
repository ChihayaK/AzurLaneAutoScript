--- conflicted
+++ resolved
@@ -2,12 +2,8 @@
 command = Daily
 
 [Setting]
-<<<<<<< HEAD
-enable_stop_condition = yes
 enable_exception = yes
-=======
 enable_stop_condition = no
->>>>>>> 888de805
 enable_fast_forward = yes
 if_count_greater_than = 0
 if_time_reach = 0
