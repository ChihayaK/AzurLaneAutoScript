import os
import re
import time
from datetime import datetime

from module.config.config import AzurLaneConfig
from module.logger import logger, pyw_name, log_file
<<<<<<< HEAD
from module.device.device import Device
=======
from module.updater import Update
>>>>>>> 8dbbee7c


class AzurLaneAutoScript:
    def __init__(self, ini_name=''):
        if not ini_name:
            ini_name = pyw_name
        ini_name = ini_name.lower()
        self.config = AzurLaneConfig(ini_name)
        self.device = None

    def run(self, command):
        self.config.start_time = datetime.now()
        try:
            self.device = Device(config=self.config)
            self.__getattribute__(command.lower())()
        except Exception as e:
            logger.exception(e)

            if self.config.ENABLE_ERROR_LOG_AND_SCREENSHOT_SAVE:
                folder = f'./log/error/{int(time.time() * 1000)}'
                logger.info(f'Saving error: {folder}')
                os.mkdir(folder)
                for data in logger.screenshot_deque:
                    image_time = datetime.strftime(data['time'], '%Y-%m-%d_%H-%M-%S-%f')
                    data['image'].save(f'{folder}/{image_time}.png')
                with open(log_file, 'r') as f:
                    start = 0
                    for index, line in enumerate(f.readlines()):
                        if re.search('\+-{15,}\+', line):
                            start = index
                with open(log_file, 'r') as f:
                    text = f.readlines()[start - 2:]
                with open(f'{folder}/log.txt', 'w') as f:
                    f.writelines(text)

    def reward_when_finished(self):
        from module.reward.reward import Reward
        az = Reward(self.config, device=self.device)
        az.reward_loop()
        self.update_check()

    def setting(self):
        for key, value in self.config.config['Setting'].items():
            print(f'{key} = {value}')

        logger.hr('Settings saved')
        self.update_check()
        self.config.config_check()

    def update_check(self):
        self.config.UPDATE = Update(self.config)
        if self.config.UPDATE.check_update():
            logger.warning('A new update is available, please run updater.bat or check github.')

    def reward(self):
        for key, value in self.config.config['Reward'].items():
            print(f'{key} = {value}')

        logger.hr('Reward Settings saved')
        self.reward_when_finished()
        self.update_check()

    def emulator(self):
        for key, value in self.config.config['Emulator'].items():
            print(f'{key} = {value}')

        logger.hr('Emulator saved')
        self.update_check()
        from module.handler.login import LoginHandler
        az = LoginHandler(self.config, device=self.device)
        if az.app_ensure_start():
            from module.reward.reward import Reward
            az = Reward(self.config, device=self.device)
            az.reward()

    def main(self):
        """
        Method to run main chapter.
        """
        from module.campaign.run import CampaignRun
        az = CampaignRun(self.config, device=self.device)
        az.run(self.config.CAMPAIGN_NAME)
        self.reward_when_finished()

    def daily(self):
        """
        Method to run daily missions.
        """
        if self.config.ENABLE_DAILY_MISSION:
            from module.daily.daily import Daily
            az = Daily(self.config, device=self.device)
            if not az.record_executed_since():
                az.run()
                az.record_save()

        if self.config.ENABLE_HARD_CAMPAIGN:
            from module.hard.hard import CampaignHard
            az = CampaignHard(self.config, device=self.device)
            if not az.record_executed_since():
                az.run()
                az.record_save()

        if self.config.ENABLE_EXERCISE:
            from module.exercise.exercise import Exercise
            az = Exercise(self.config, device=self.device)
            if not az.record_executed_since():
                az.run()
                az.record_save()

        self.reward_when_finished()

    def event(self):
        """
        Method to run event.
        """
        from module.campaign.run import CampaignRun
        az = CampaignRun(self.config, device=self.device)
        az.run(self.config.CAMPAIGN_EVENT, folder=self.config.EVENT_NAME)
        self.reward_when_finished()

    def event_daily_ab(self):
        from module.event.campaign_ab import CampaignAB
        az = CampaignAB(self.config, device=self.device)
        az.run_event_daily()
        self.reward_when_finished()

    def semi_auto(self):
        from module.daemon.daemon import AzurLaneDaemon
        az = AzurLaneDaemon(self.config, device=self.device)
        az.daemon()

    def c72_mystery_farming(self):
        from module.campaign.run import CampaignRun
        az = CampaignRun(self.config, device=self.device)
        az.run('campaign_7_2_mystery_farming')
        self.reward_when_finished()

    def c124_leveling(self):
        from module.campaign.run import CampaignRun
        az = CampaignRun(self.config, device=self.device)
        az.run('campaign_12_4_leveling')
        self.reward_when_finished()

    def c122_leveling(self):
        from module.campaign.run import CampaignRun
        az = CampaignRun(self.config, device=self.device)
        az.run('campaign_12_2_leveling')
        self.reward_when_finished()

    def retire(self):
        from module.retire.retirement import Retirement
        az = Retirement(self.config, device=self.device)
        az.device.screenshot()
        az.retire_ships(amount=2000)


# alas = AzurLaneAutoScript()
# alas.reward()<|MERGE_RESOLUTION|>--- conflicted
+++ resolved
@@ -5,11 +5,11 @@
 
 from module.config.config import AzurLaneConfig
 from module.logger import logger, pyw_name, log_file
-<<<<<<< HEAD
+
 from module.device.device import Device
-=======
+
 from module.updater import Update
->>>>>>> 8dbbee7c
+
 
 
 class AzurLaneAutoScript:
